[package]
name = "helix-core"
version = "0.6.0"
authors = ["Blaž Hrastnik <blaz@mxxn.io>"]
edition = "2021"
license = "MPL-2.0"
description = "Helix editor core editing primitives"
categories = ["editor"]
repository = "https://github.com/helix-editor/helix"
homepage = "https://helix-editor.com"
include = ["src/**/*", "README.md"]

[features]
unicode-lines = ["ropey/unicode_lines"]
integration = []

[dependencies]
helix-loader = { version = "0.6", path = "../helix-loader" }

<<<<<<< HEAD
anyhow = "1"
ropey = { version = "1.5.1", default-features = false, features = ["simd"] }
=======
ropey = { version = "1.6.0", default-features = false, features = ["simd"] }
>>>>>>> a7abb1f7
smallvec = "1.10"
smartstring = "1.0.1"
unicode-segmentation = "1.10"
unicode-width = "0.1"
unicode-general-category = "0.6"
# slab = "0.4.2"
slotmap = "1.0"
tree-sitter = "0.20"
once_cell = "1.17"
arc-swap = "1"
regex = "1"
bitflags = "1.3"
ahash = "0.8.3"
hashbrown = { version = "0.13.2", features = ["raw"] }

log = "0.4"
serde = { version = "1.0", features = ["derive"] }
serde_json = "1.0"
toml = "0.7"

imara-diff = "0.1.0"

encoding_rs = "0.8"

chrono = { version = "0.4", default-features = false, features = ["alloc", "std"] }

etcetera = "0.4"
textwrap = "0.16.0"

[dev-dependencies]
quickcheck = { version = "1", default-features = false }<|MERGE_RESOLUTION|>--- conflicted
+++ resolved
@@ -17,12 +17,8 @@
 [dependencies]
 helix-loader = { version = "0.6", path = "../helix-loader" }
 
-<<<<<<< HEAD
 anyhow = "1"
-ropey = { version = "1.5.1", default-features = false, features = ["simd"] }
-=======
 ropey = { version = "1.6.0", default-features = false, features = ["simd"] }
->>>>>>> a7abb1f7
 smallvec = "1.10"
 smartstring = "1.0.1"
 unicode-segmentation = "1.10"
