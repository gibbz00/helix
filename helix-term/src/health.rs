--- conflicted
+++ resolved
@@ -157,8 +157,15 @@
         "debug adapter",
         lang.debugger.as_ref().map(|dap| dap.command.to_string()),
     )?;
-
-<<<<<<< HEAD
+    if lang.formatter.is_some() {
+        probe_protocol(
+            "external formatter",
+            lang.formatter
+                .as_ref()
+                .map(|fmtcfg| fmtcfg.command.to_string()),
+        )?;
+    }
+
     for feature in TsFeature::all() {
         let supported =
             match grammar::load_runtime_file(&lang.language_id, feature.runtime_filename()).is_ok()
@@ -167,52 +174,12 @@
                 false => "✗".red(),
             };
         writeln!(stdout, "{} queries: {supported}", feature.short_title())?;
-=======
-    probe_commands(
-        lang.formatter
-            .as_ref()
-            .map(|fmtcfg| fmtcfg.command.to_string()),
-    )?;
-
-    for ts_feat in TsFeature::all() {
-        probe_treesitter_feature(&lang_str, *ts_feat)?
->>>>>>> dc06713e
-    }
-    Ok(())
-}
-
-<<<<<<< HEAD
+    }
+    Ok(())
+}
+
 fn display_all_languages() -> std::io::Result<()> {
     let mut stdout = std::io::stdout().lock();
-=======
-/// Display any additional binaries that are configured as commands for the
-/// language.
-fn probe_commands(formatter_cmd: Option<String>) -> std::io::Result<()> {
-    let stdout = std::io::stdout();
-    let mut stdout = stdout.lock();
-
-    if let Some(cmd) = formatter_cmd {
-        let path = match which::which(&cmd) {
-            Ok(path) => path.display().to_string().green(),
-            Err(_) => format!("'{}' not found in $PATH", cmd).red(),
-        };
-        writeln!(stdout, "Binary for formatter: {}", path)?;
-    }
-
-    Ok(())
-}
-
-/// Display diagnostics about LSP and DAP.
-fn probe_protocol(protocol_name: &str, server_cmd: Option<String>) -> std::io::Result<()> {
-    let stdout = std::io::stdout();
-    let mut stdout = stdout.lock();
-
-    let cmd_name = match server_cmd {
-        Some(ref cmd) => cmd.as_str().green(),
-        None => "None".yellow(),
-    };
-    writeln!(stdout, "Configured {}: {}", protocol_name, cmd_name)?;
->>>>>>> dc06713e
 
     let mut column_headers = vec!["Language", "LSP", "DAP"];
     for treesitter_feature in TsFeature::all() {
