use crossterm::{
    style::{Color, Print, Stylize},
    tty::IsTty,
};
use helix_core::syntax::{LanguageConfiguration, LanguageConfigurations};
use helix_loader::grammar;
use helix_loader::ts_probe::TsFeature;
use helix_view::clipboard;
use std::io::Write;

pub fn print_health(health_arg: Option<String>) -> std::io::Result<()> {
    match health_arg.as_deref() {
        None => {
            display_paths()?;
            display_clipboard()?;
            writeln!(std::io::stdout().lock())?;
            display_all_languages()?;
        }
        Some("paths") => display_paths()?,
        Some("clipboard") => display_clipboard()?,
        Some("languages") => display_all_languages()?,
        Some(lang) => display_language(lang.to_string())?,
    }
    Ok(())
}

fn display_paths() -> std::io::Result<()> {
    let mut stdout = std::io::stdout().lock();

<<<<<<< HEAD
    writeln!(
        stdout,
        "Default config merged with user preferences supplied in:"
    )?;
    writeln!(stdout, "Config: {}", helix_loader::config_file().display())?;
    writeln!(
        stdout,
        "Language config: {}",
        helix_loader::user_lang_config_file().display()
    )?;
    writeln!(stdout, "Log file: {}", helix_loader::log_file().display())?;

    let rt_dir = helix_loader::runtime_dir();
    writeln!(stdout, "Runtime directory: {}", rt_dir.display())?;
    if let Ok(path) = std::fs::read_link(&rt_dir) {
        let msg = format!("Runtime directory is symlinked to {}", path.display());
        writeln!(stdout, "{}", msg.yellow())?;
    }
    if !rt_dir.exists() {
        writeln!(stdout, "{}", "Runtime directory does not exist.".red())?;
    }
    if rt_dir.read_dir().ok().map(|it| it.count()) == Some(0) {
        writeln!(stdout, "{}", "Runtime directory is empty.".red())?;
=======
    let config_file = helix_loader::config_file();
    let lang_file = helix_loader::lang_config_file();
    let log_file = helix_loader::log_file();
    let rt_dirs = helix_loader::runtime_dirs();
    let clipboard_provider = get_clipboard_provider();

    if config_file.exists() {
        writeln!(stdout, "Config file: {}", config_file.display())?;
    } else {
        writeln!(stdout, "Config file: default")?;
    }
    if lang_file.exists() {
        writeln!(stdout, "Language file: {}", lang_file.display())?;
    } else {
        writeln!(stdout, "Language file: default")?;
    }
    writeln!(stdout, "Log file: {}", log_file.display())?;
    writeln!(
        stdout,
        "Runtime directories: {}",
        rt_dirs
            .iter()
            .map(|d| d.to_string_lossy())
            .collect::<Vec<_>>()
            .join(";")
    )?;
    for rt_dir in rt_dirs.iter() {
        if let Ok(path) = std::fs::read_link(&rt_dir) {
            let msg = format!("Runtime directory is symlinked to: {}", path.display());
            writeln!(stdout, "{}", msg.yellow())?;
        }
        if !rt_dir.exists() {
            let msg = format!("Runtime directory does not exist: {}", rt_dir.display());
            writeln!(stdout, "{}", msg.yellow())?;
        } else if rt_dir.read_dir().ok().map(|it| it.count()) == Some(0) {
            let msg = format!("Runtime directory is empty: {}", rt_dir.display());
            writeln!(stdout, "{}", msg.yellow())?;
        }
>>>>>>> 5a0a1db7
    }

    Ok(())
}

fn display_clipboard() -> std::io::Result<()> {
    let mut stdout = std::io::stdout().lock();
    let clipboard = clipboard::get_clipboard_provider();
    match clipboard.name().as_ref() {
        "none" => {
            writeln!(
                stdout,
                "{}",
                "No system clipboard provider installed, refer to:".red()
            )?;
            let link = "https://github.com/helix-editor/helix/wiki/Troubleshooting#copypaste-fromto-system-clipboard-not-working";
            writeln!(stdout, "{}", link.red().underlined())?;
        }
        name => writeln!(stdout, "System clipboard provider: {}", name)?,
    }
    Ok(())
}

fn load_merged_language_configurations() -> std::io::Result<Vec<LanguageConfiguration>> {
    LanguageConfigurations::merged()
        .or_else(|err| {
            let mut stderr = std::io::stderr().lock();
            writeln!(
                stderr,
                "{}: {}",
                "Error parsing user language config".red(),
                err
            )?;
            writeln!(stderr, "{}", "Using default language config".yellow())?;
            Ok(LanguageConfigurations::default())
        })
        .map(|lang_configs| lang_configs.language)
}

fn display_language(lang_str: String) -> std::io::Result<()> {
    let mut stdout = std::io::stdout().lock();

    let language_configurations = load_merged_language_configurations()?;
    let lang = match language_configurations
        .iter()
        .find(|l| l.language_id == lang_str)
    {
        Some(found_language) => found_language,
        None => {
            writeln!(
                stdout,
                "{}",
                format!("Language '{lang_str}' not found").red()
            )?;
            let suggestions: Vec<&str> = language_configurations
                .iter()
                .filter(|l| l.language_id.starts_with(lang_str.chars().next().unwrap()))
                .map(|l| l.language_id.as_str())
                .collect();
            if !suggestions.is_empty() {
                let suggestions = suggestions.join(", ");
                writeln!(
                    stdout,
                    "Did you mean one of these: {} ?",
                    suggestions.yellow()
                )?;
            }
            return Ok(());
        }
    };

    let probe_protocol = |protocol_name: &str, server_cmd: Option<String>| -> std::io::Result<()> {
        let mut stdout = std::io::stdout().lock();
        match server_cmd {
            Some(server_cmd) => {
                writeln!(
                    stdout,
                    "Configured {protocol_name}: {}",
                    server_cmd.clone().green()
                )?;
                let result = match which::which(&server_cmd) {
                    Ok(path) => path.display().to_string().green(),
                    Err(_) => "Not found in $PATH".to_string().red(),
                };
                writeln!(stdout, "Binary for {server_cmd}: {result}")?
            }
            None => writeln!(stdout, "Configured {protocol_name}: {}", "None".yellow())?,
        };
        Ok(())
    };

    probe_protocol(
        "language server",
        lang.language_server
            .as_ref()
            .map(|lsp| lsp.command.to_string()),
    )?;
    probe_protocol(
        "debug adapter",
        lang.debugger.as_ref().map(|dap| dap.command.to_string()),
    )?;

    for feature in TsFeature::all() {
        let supported =
            match grammar::load_runtime_file(&lang.language_id, feature.runtime_filename()).is_ok()
            {
                true => "✓".green(),
                false => "✗".red(),
            };
        writeln!(stdout, "{} queries: {supported}", feature.short_title())?;
    }
    Ok(())
}

fn display_all_languages() -> std::io::Result<()> {
    let mut stdout = std::io::stdout().lock();

    let mut column_headers = vec!["Language", "LSP", "DAP"];
    for treesitter_feature in TsFeature::all() {
        column_headers.push(treesitter_feature.short_title())
    }

    let column_width =
        crossterm::terminal::size().map(|(c, _)| c).unwrap_or(80) as usize / column_headers.len();
    let print_column = |item: &str, color: Color| {
        let mut data = format!(
            "{:column_width$}",
            item.get(..column_width - 2)
                .map(|s| format!("{}…", s))
                .unwrap_or_else(|| item.to_string())
        );

        if std::io::stdout().is_tty() {
            data = data.stylize().with(color).to_string();
        }
        // https://github.com/crossterm-rs/crossterm/issues/589
        let _ = crossterm::execute!(std::io::stdout(), Print(data));
    };

    for header in column_headers {
        print_column(header, Color::White);
    }
    writeln!(stdout)?;

    let check_binary = |cmd: Option<String>| match cmd {
        Some(cmd) => match which::which(&cmd) {
            Ok(_) => print_column(&format!("✓ {}", cmd), Color::Green),
            Err(_) => print_column(&format!("✗ {}", cmd), Color::Red),
        },
        None => print_column("None", Color::Yellow),
    };

    let mut language_configurations = load_merged_language_configurations()?;
    language_configurations.sort_unstable_by_key(|l| l.language_id.clone());
    for lang in &language_configurations {
        print_column(&lang.language_id, Color::Reset);

        let lsp = lang
            .language_server
            .as_ref()
            .map(|lsp| lsp.command.to_string());
        check_binary(lsp);
        let dap = lang.debugger.as_ref().map(|dap| dap.command.to_string());
        check_binary(dap);

        for ts_feat in TsFeature::all() {
            match grammar::load_runtime_file(&lang.language_id, ts_feat.runtime_filename()).is_ok()
            {
                true => print_column("✓", Color::Green),
                false => print_column("✗", Color::Red),
            }
        }
        writeln!(stdout)?;
    }
    Ok(())
}<|MERGE_RESOLUTION|>--- conflicted
+++ resolved
@@ -27,7 +27,6 @@
 fn display_paths() -> std::io::Result<()> {
     let mut stdout = std::io::stdout().lock();
 
-<<<<<<< HEAD
     writeln!(
         stdout,
         "Default config merged with user preferences supplied in:"
@@ -40,57 +39,26 @@
     )?;
     writeln!(stdout, "Log file: {}", helix_loader::log_file().display())?;
 
-    let rt_dir = helix_loader::runtime_dir();
-    writeln!(stdout, "Runtime directory: {}", rt_dir.display())?;
-    if let Ok(path) = std::fs::read_link(&rt_dir) {
-        let msg = format!("Runtime directory is symlinked to {}", path.display());
-        writeln!(stdout, "{}", msg.yellow())?;
-    }
-    if !rt_dir.exists() {
-        writeln!(stdout, "{}", "Runtime directory does not exist.".red())?;
-    }
-    if rt_dir.read_dir().ok().map(|it| it.count()) == Some(0) {
-        writeln!(stdout, "{}", "Runtime directory is empty.".red())?;
-=======
-    let config_file = helix_loader::config_file();
-    let lang_file = helix_loader::lang_config_file();
-    let log_file = helix_loader::log_file();
-    let rt_dirs = helix_loader::runtime_dirs();
-    let clipboard_provider = get_clipboard_provider();
-
-    if config_file.exists() {
-        writeln!(stdout, "Config file: {}", config_file.display())?;
-    } else {
-        writeln!(stdout, "Config file: default")?;
-    }
-    if lang_file.exists() {
-        writeln!(stdout, "Language file: {}", lang_file.display())?;
-    } else {
-        writeln!(stdout, "Language file: default")?;
-    }
-    writeln!(stdout, "Log file: {}", log_file.display())?;
-    writeln!(
-        stdout,
-        "Runtime directories: {}",
+    let rt_dirs = helix_loader::get_runtime_dirs();
+    writeln!(stdout,"Runtime directories: {}",
         rt_dirs
             .iter()
-            .map(|d| d.to_string_lossy())
+            .map(|rt_dir| rt_dir.to_string_lossy())
             .collect::<Vec<_>>()
             .join(";")
     )?;
-    for rt_dir in rt_dirs.iter() {
+
+    for rt_dir in rt_dirs {
         if let Ok(path) = std::fs::read_link(&rt_dir) {
-            let msg = format!("Runtime directory is symlinked to: {}", path.display());
+            let msg = format!("Runtime directory is symlinked to {}", path.display());
             writeln!(stdout, "{}", msg.yellow())?;
         }
         if !rt_dir.exists() {
-            let msg = format!("Runtime directory does not exist: {}", rt_dir.display());
-            writeln!(stdout, "{}", msg.yellow())?;
-        } else if rt_dir.read_dir().ok().map(|it| it.count()) == Some(0) {
-            let msg = format!("Runtime directory is empty: {}", rt_dir.display());
-            writeln!(stdout, "{}", msg.yellow())?;
-        }
->>>>>>> 5a0a1db7
+            writeln!(stdout, "{}", "Runtime directory does not exist.".red())?;
+        }
+        if rt_dir.read_dir().ok().map(|it| it.count()) == Some(0) {
+            writeln!(stdout, "{}", "Runtime directory is empty.".red())?;
+        }
     }
 
     Ok(())
