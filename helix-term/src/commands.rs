pub(crate) mod dap;
pub(crate) mod lsp;
pub(crate) mod typed;

pub use dap::*;
pub use lsp::*;
pub use typed::*;

use crate::{
    args,
    commands::insert::*,
    compositor::{self, Component, Compositor},
    filter_picker_entry,
    job::{self, Callback, Jobs},
    keymap::CommandList,
    ui::{
        self,
        menu::{Cell, Row},
        overlay::overlayed,
        FilePicker, Picker, Popup, Prompt, PromptEvent,
    },
};

use anyhow::{anyhow, bail, ensure, Context as _};
use futures_util::StreamExt;
use fuzzy_matcher::FuzzyMatcher;
use grep_regex::RegexMatcherBuilder;
use grep_searcher::{sinks, BinaryDetection, SearcherBuilder};
use helix_core::{
    char_idx_at_visual_offset, comment,
    doc_formatter::TextFormat,
    encoding, find_first_non_whitespace_char, find_root, graphemes,
    history::UndoKind,
    increment, indent,
    indent::IndentStyle,
    line_ending::{get_line_ending_of_str, line_end_char_index, str_is_line_ending},
    match_brackets,
<<<<<<< HEAD
    movement::{self, move_vertically_visual, Direction, Movement},
    object, pos_at_coords,
=======
    movement::{self, move_vertically_visual, Direction},
    object,
>>>>>>> e480a16a
    regex::{self, Regex, RegexBuilder},
    search::{self, CharMatcher},
    selection, shellwords, surround,
    text_annotations::TextAnnotations,
    textobject,
    tree_sitter::Node,
    unicode::width::UnicodeWidthChar,
    visual_offset_from_block, LineEnding, Position, Range, Rope, RopeGraphemes, RopeSlice,
    Selection, SmallVec, Tendril, Transaction,
};
use helix_vcs::Hunk;
use helix_view::{
    clipboard::ClipboardType,
    document::{FormatterError, Mode, SCRATCH_BUFFER_NAME},
    editor::{Action, Motion},
    info::Info,
    input::KeyEvent,
    keyboard::KeyCode,
    tree,
    view::View,
    Document, DocumentId, Editor, ViewId,
};
use ignore::{DirEntry, WalkBuilder, WalkState};
use once_cell::sync::Lazy;
use serde::de::{self, Deserialize, Deserializer};
use std::{
    borrow::Cow,
    collections::{HashMap, HashSet},
    fmt,
    future::Future,
    num::NonZeroUsize,
    path::{Path, PathBuf},
};
use tokio_stream::wrappers::UnboundedReceiverStream;

pub type OnKeyCallback = Box<dyn FnOnce(&mut Context, KeyEvent)>;

pub struct Context<'a> {
    pub register: Option<char>,
    pub count: Option<NonZeroUsize>,
    pub editor: &'a mut Editor,

    pub callback: Option<crate::compositor::Callback>,
    pub on_next_key_callback: Option<OnKeyCallback>,
    pub jobs: &'a mut Jobs,
}

impl<'a> Context<'a> {
    /// Push a new component onto the compositor.
    pub fn push_layer(&mut self, component: Box<dyn Component>) {
        self.callback = Some(Box::new(|compositor: &mut Compositor, _| {
            compositor.push(component)
        }));
    }

    #[inline]
    pub fn on_next_key(
        &mut self,
        on_next_key_callback: impl FnOnce(&mut Context, KeyEvent) + 'static,
    ) {
        self.on_next_key_callback = Some(Box::new(on_next_key_callback));
    }

    #[inline]
    pub fn callback<T, F>(
        &mut self,
        call: impl Future<Output = helix_lsp::Result<serde_json::Value>> + 'static + Send,
        callback: F,
    ) where
        T: for<'de> serde::Deserialize<'de> + Send + 'static,
        F: FnOnce(&mut Editor, &mut Compositor, T) + Send + 'static,
    {
        let callback = Box::pin(async move {
            let json = call.await?;
            let response = serde_json::from_value(json)?;
            let call: job::Callback = Callback::EditorCompositor(Box::new(
                move |editor: &mut Editor, compositor: &mut Compositor| {
                    callback(editor, compositor, response)
                },
            ));
            Ok(call)
        });
        self.jobs.callback(callback);
    }

    /// Returns 1 if no explicit count was provided
    #[inline]
    pub fn count(&self) -> usize {
        self.count.map_or(1, |v| v.get())
    }
}

use helix_view::{align_view, Align};

/// A MappableCommand is either a static command like "jump_view_up" or a Typable command like
/// :format. It causes a side-effect on the state (usually by creating and applying a transaction).
/// Both of these types of commands can be mapped with keybindings in the config.toml.
#[derive(Clone)]
pub enum MappableCommand {
    Typable {
        name: String,
        args: Vec<String>,
        description: String,
    },
    Static {
        name: &'static str,
        fun: fn(cx: &mut Context),
        description: &'static str,
    },
}

macro_rules! static_commands {
    ( $($name:ident, $description:literal,)* ) => {
        $(
            #[allow(non_upper_case_globals)]
            pub const $name: Self = Self::Static {
                name: stringify!($name),
                fun: $name,
                description: $description
            };
        )*

        pub const STATIC_COMMAND_LIST: &'static [Self] = &[
            $( Self::$name, )*
        ];
    }
}

impl MappableCommand {
    pub fn execute(&self, cx: &mut Context) {
        match &self {
            Self::Typable {
                name,
                args,
                description: _,
            } => {
                let args: Vec<Cow<str>> = args.iter().map(Cow::from).collect();
                if let Some(command) = typed::TYPABLE_COMMAND_MAP.get(name.as_str()) {
                    let mut cx = compositor::Context {
                        editor: cx.editor,
                        jobs: cx.jobs,
                        scroll: None,
                    };
                    if let Err(e) = (command.fun)(&mut cx, &args[..], PromptEvent::Validate) {
                        cx.editor.set_error(format!("{}", e));
                    }
                }
            }
            Self::Static { fun, .. } => (fun)(cx),
        }
    }

    pub fn name(&self) -> &str {
        match &self {
            Self::Typable { name, .. } => name,
            Self::Static { name, .. } => name,
        }
    }

    pub fn get_description(&self) -> &str {
        match &self {
            Self::Typable { description, .. } => description,
            Self::Static { description, .. } => description,
        }
    }

    #[rustfmt::skip]
    static_commands!(
        no_op, "Do nothing",
        move_char_left, "Move left",
        move_char_right, "Move right",
        move_line_up, "Move up",
        move_line_down, "Move down",
        move_visual_line_up, "Move up",
        move_visual_line_down, "Move down",
        extend_char_left, "Extend left",
        extend_char_right, "Extend right",
        extend_line_up, "Extend up",
        extend_line_down, "Extend down",
        extend_visual_line_up, "Extend up",
        extend_visual_line_down, "Extend down",
        copy_selection_on_next_line, "Copy selection on next line",
        copy_selection_on_prev_line, "Copy selection on previous line",
        move_next_word_start, "Move to start of next word",
        move_prev_word_start, "Move to start of previous word",
        move_next_word_end, "Move to end of next word",
        move_prev_word_end, "Move to end of previous word",
        move_next_long_word_start, "Move to start of next long word",
        move_prev_long_word_start, "Move to start of previous long word",
        move_next_long_word_end, "Move to end of next long word",
        extend_next_word_start, "Extend to start of next word",
        extend_prev_word_start, "Extend to start of previous word",
        extend_next_word_end, "Extend to end of next word",
        extend_prev_word_end, "Extend to end of previous word",
        extend_next_long_word_start, "Extend to start of next long word",
        extend_prev_long_word_start, "Extend to start of previous long word",
        extend_next_long_word_end, "Extend to end of next long word",
        find_till_char, "Move till next occurrence of char",
        find_next_char, "Move to next occurrence of char",
        extend_till_char, "Extend till next occurrence of char",
        extend_next_char, "Extend to next occurrence of char",
        till_prev_char, "Move till previous occurrence of char",
        find_prev_char, "Move to previous occurrence of char",
        extend_till_prev_char, "Extend till previous occurrence of char",
        extend_prev_char, "Extend to previous occurrence of char",
        repeat_last_motion, "Repeat last motion",
        replace, "Replace with new char",
        switch_case, "Switch (toggle) case",
        switch_to_uppercase, "Switch to uppercase",
        switch_to_lowercase, "Switch to lowercase",
        page_up, "Move page up",
        page_down, "Move page down",
        half_page_up, "Move half page up",
        half_page_down, "Move half page down",
        select_all, "Select whole document",
        select_regex, "Select all regex matches inside selections",
        split_selection, "Split selections on regex matches",
        split_selection_on_newline, "Split selection on newlines",
        merge_consecutive_selections, "Merge consecutive selections",
        search, "Search for regex pattern",
        rsearch, "Reverse search for regex pattern",
        search_next, "Select next search match",
        search_prev, "Select previous search match",
        extend_search_next, "Add next search match to selection",
        extend_search_prev, "Add previous search match to selection",
        search_selection, "Use current selection as search pattern",
        make_search_word_bounded, "Modify current search to make it word bounded",
        global_search, "Global search in workspace folder",
        extend_line, "Select current line, if already selected, extend to another line based on the anchor",
        extend_line_below, "Select current line, if already selected, extend to next line",
        extend_line_above, "Select current line, if already selected, extend to previous line",
        extend_to_line_bounds, "Extend selection to line bounds",
        shrink_to_line_bounds, "Shrink selection to line bounds",
        delete_selection, "Delete selection",
        delete_selection_noyank, "Delete selection without yanking",
        change_selection, "Change selection",
        change_selection_noyank, "Change selection without yanking",
        collapse_selection, "Collapse selection into single cursor",
        flip_selections, "Flip selection cursor and anchor",
        ensure_selections_forward, "Ensure all selections face forward",
        insert_mode, "Insert before selection",
        append_mode, "Append after selection",
        command_mode, "Enter command mode",
        file_picker, "Open file picker",
        file_picker_in_current_buffer_directory, "Open file picker at current buffers's directory",
        file_picker_in_current_directory, "Open file picker at current working directory",
        code_action, "Perform code action",
        buffer_picker, "Open buffer picker",
        jumplist_picker, "Open jumplist picker",
        symbol_picker, "Open symbol picker",
        select_references_to_symbol_under_cursor, "Select symbol references",
        workspace_symbol_picker, "Open workspace symbol picker",
        diagnostics_picker, "Open diagnostic picker",
        workspace_diagnostics_picker, "Open workspace diagnostic picker",
        last_picker, "Open last picker",
        insert_at_line_start, "Insert at start of line",
        insert_at_line_end, "Insert at end of line",
        open_below, "Open new line below selection",
        open_above, "Open new line above selection",
        normal_mode, "Enter normal mode",
        select_mode, "Enter selection extend mode",
        exit_select_mode, "Exit selection mode",
        goto_definition, "Goto definition",
        goto_declaration, "Goto declaration",
        add_newline_above, "Add newline above",
        add_newline_below, "Add newline below",
        goto_type_definition, "Goto type definition",
        goto_implementation, "Goto implementation",
        goto_file_start, "Goto line number <n> else file start",
        goto_file_end, "Goto file end",
        goto_file, "Goto files in selection",
        goto_file_hsplit, "Goto files in selection (hsplit)",
        goto_file_vsplit, "Goto files in selection (vsplit)",
        goto_reference, "Goto references",
        goto_window_top, "Goto window top",
        goto_window_center, "Goto window center",
        goto_window_bottom, "Goto window bottom",
        goto_last_accessed_file, "Goto last accessed file",
        goto_last_modified_file, "Goto last modified file",
        goto_last_modification, "Goto last modification",
        goto_line, "Goto line",
        goto_last_line, "Goto last line",
        goto_first_diag, "Goto first diagnostic",
        goto_last_diag, "Goto last diagnostic",
        goto_next_diag, "Goto next diagnostic",
        goto_prev_diag, "Goto previous diagnostic",
        goto_next_change, "Goto next change",
        goto_prev_change, "Goto previous change",
        goto_first_change, "Goto first change",
        goto_last_change, "Goto last change",
        goto_line_start, "Goto line start",
        goto_line_end, "Goto line end",
        goto_next_buffer, "Goto next buffer",
        goto_previous_buffer, "Goto previous buffer",
        goto_line_end_newline, "Goto newline at line end",
        goto_first_nonwhitespace, "Goto first non-blank in line",
        trim_selections, "Trim whitespace from selections",
        extend_to_line_start, "Extend to line start",
        extend_to_line_end, "Extend to line end",
        extend_to_line_end_newline, "Extend to line end",
        signature_help, "Show signature help",
        insert_tab, "Insert tab char",
        insert_newline, "Insert newline char",
        delete_char_backward, "Delete previous char",
        delete_char_forward, "Delete next char",
        delete_word_backward, "Delete previous word",
        delete_word_forward, "Delete next word",
        kill_to_line_start, "Delete till start of line",
        kill_to_line_end, "Delete till end of line",
        undo, "Undo change",
        redo, "Redo change",
        earlier, "Move backward in history",
        later, "Move forward in history",
        commit_undo_checkpoint, "Commit changes to new checkpoint",
        yank, "Yank selection",
        yank_joined_to_clipboard, "Join and yank selections to clipboard",
        yank_main_selection_to_clipboard, "Yank main selection to clipboard",
        yank_joined_to_primary_clipboard, "Join and yank selections to primary clipboard",
        yank_main_selection_to_primary_clipboard, "Yank main selection to primary clipboard",
        replace_with_yanked, "Replace with yanked text",
        replace_selections_with_clipboard, "Replace selections by clipboard content",
        replace_selections_with_primary_clipboard, "Replace selections by primary clipboard",
        paste_after, "Paste after selection",
        paste_before, "Paste before selection",
        paste_clipboard_after, "Paste clipboard after selections",
        paste_clipboard_before, "Paste clipboard before selections",
        paste_primary_clipboard_after, "Paste primary clipboard after selections",
        paste_primary_clipboard_before, "Paste primary clipboard before selections",
        indent, "Indent selection",
        unindent, "Unindent selection",
        format_selections, "Format selection",
        join_selections, "Join lines inside selection",
        join_selections_space, "Join lines inside selection and select spaces",
        keep_selections, "Keep selections matching regex",
        remove_selections, "Remove selections matching regex",
        align_selections, "Align selections in column",
        keep_primary_selection, "Keep primary selection",
        remove_primary_selection, "Remove primary selection",
        completion, "Invoke completion popup",
        hover, "Show docs for item under cursor",
        toggle_comments, "Comment/uncomment selections",
        rotate_selections_forward, "Rotate selections forward",
        rotate_selections_backward, "Rotate selections backward",
        rotate_selection_contents_forward, "Rotate selection contents forward",
        rotate_selection_contents_backward, "Rotate selections contents backward",
        expand_selection, "Expand selection to parent syntax node",
        shrink_selection, "Shrink selection to previously expanded syntax node",
        select_next_sibling, "Select next sibling in syntax tree",
        select_prev_sibling, "Select previous sibling in syntax tree",
        jump_forward, "Jump forward on jumplist",
        jump_backward, "Jump backward on jumplist",
        save_selection, "Save current selection to jumplist",
        jump_view_right, "Jump to right split",
        jump_view_left, "Jump to left split",
        jump_view_up, "Jump to split above",
        jump_view_down, "Jump to split below",
        swap_view_right, "Swap with right split",
        swap_view_left, "Swap with left split",
        swap_view_up, "Swap with split above",
        swap_view_down, "Swap with split below",
        transpose_view, "Transpose splits",
        rotate_view, "Goto next window",
        rotate_view_reverse, "Goto previous window",
        hsplit, "Horizontal bottom split",
        hsplit_new, "Horizontal bottom split scratch buffer",
        vsplit, "Vertical right split",
        vsplit_new, "Vertical right split scratch buffer",
        wclose, "Close window",
        wonly, "Close windows except current",
        select_register, "Select register",
        insert_register, "Insert register",
        align_view_middle, "Align view middle",
        align_view_top, "Align view top",
        align_view_center, "Align view center",
        align_view_bottom, "Align view bottom",
        scroll_up, "Scroll view up",
        scroll_down, "Scroll view down",
        match_brackets, "Goto matching bracket",
        surround_add, "Surround add",
        surround_replace, "Surround replace",
        surround_delete, "Surround delete",
        select_textobject_around, "Select around object",
        select_textobject_inner, "Select inside object",
        goto_next_function, "Goto next function",
        goto_prev_function, "Goto previous function",
        goto_next_class, "Goto next type definition",
        goto_prev_class, "Goto previous type definition",
        goto_next_parameter, "Goto next parameter",
        goto_prev_parameter, "Goto previous parameter",
        goto_next_comment, "Goto next comment",
        goto_prev_comment, "Goto previous comment",
        goto_next_test, "Goto next test",
        goto_prev_test, "Goto previous test",
        goto_next_paragraph, "Goto next paragraph",
        goto_prev_paragraph, "Goto previous paragraph",
        dap_launch, "Launch debug target",
        dap_toggle_breakpoint, "Toggle breakpoint",
        dap_continue, "Continue program execution",
        dap_pause, "Pause program execution",
        dap_step_in, "Step in",
        dap_step_out, "Step out",
        dap_next, "Step to next",
        dap_variables, "List variables",
        dap_terminate, "End debug session",
        dap_edit_condition, "Edit breakpoint condition on current line",
        dap_edit_log, "Edit breakpoint log message on current line",
        dap_switch_thread, "Switch current thread",
        dap_switch_stack_frame, "Switch stack frame",
        dap_enable_exceptions, "Enable exception breakpoints",
        dap_disable_exceptions, "Disable exception breakpoints",
        shell_pipe, "Pipe selections through shell command",
        shell_pipe_to, "Pipe selections into shell command ignoring output",
        shell_insert_output, "Insert shell command output before selections",
        shell_append_output, "Append shell command output after selections",
        shell_keep_pipe, "Filter selections with shell predicate",
        suspend, "Suspend and return to shell",
        rename_symbol, "Rename symbol",
        increment, "Increment item under cursor",
        decrement, "Decrement item under cursor",
        record_macro, "Record macro",
        replay_macro, "Replay macro",
        command_palette, "Open command palette",
    );
}

impl fmt::Debug for MappableCommand {
    fn fmt(&self, f: &mut std::fmt::Formatter<'_>) -> std::fmt::Result {
        match self {
            MappableCommand::Static { name, .. } => {
                f.debug_tuple("MappableCommand").field(name).finish()
            }
            MappableCommand::Typable { name, args, .. } => f
                .debug_tuple("MappableCommand")
                .field(name)
                .field(args)
                .finish(),
        }
    }
}

impl fmt::Display for MappableCommand {
    fn fmt(&self, f: &mut std::fmt::Formatter<'_>) -> std::fmt::Result {
        f.write_str(self.name())
    }
}

impl std::str::FromStr for MappableCommand {
    type Err = anyhow::Error;

    fn from_str(s: &str) -> Result<Self, Self::Err> {
        if let Some(suffix) = s.strip_prefix(':') {
            let mut typable_command = suffix.split(' ').into_iter().map(|arg| arg.trim());
            let name = typable_command
                .next()
                .ok_or_else(|| anyhow!("Expected typable command name"))?;
            let args = typable_command
                .map(|s| s.to_owned())
                .collect::<Vec<String>>();

            typed::TYPABLE_COMMAND_MAP
                .get(name)
                .map(|cmd| MappableCommand::Typable {
                    name: cmd.name.to_string(),
                    description: {
                        if args.is_empty() {
                            cmd.doc.to_string()
                        } else {
                            format!(":{} {}", cmd.name, args.join(" "))
                        }
                    },
                    args,
                })
                .ok_or_else(|| anyhow!("No TypableCommand named '{}'", s))
        } else {
            MappableCommand::STATIC_COMMAND_LIST
                .iter()
                .find(|cmd| cmd.name() == s)
                .cloned()
                .ok_or_else(|| anyhow!("No command named '{}'", s))
        }
    }
}

impl<'de> Deserialize<'de> for MappableCommand {
    fn deserialize<D>(deserializer: D) -> Result<Self, D::Error>
    where
        D: Deserializer<'de>,
    {
        let s = String::deserialize(deserializer)?;
        s.parse().map_err(de::Error::custom)
    }
}

impl PartialEq for MappableCommand {
    fn eq(&self, other: &Self) -> bool {
        match (self, other) {
            (
                MappableCommand::Typable {
                    name: first_name,
                    args: first_args,
                    ..
                },
                MappableCommand::Typable {
                    name: second_name,
                    args: second_args,
                    ..
                },
            ) => first_name == second_name && first_args == second_args,
            (
                MappableCommand::Static {
                    name: first_name, ..
                },
                MappableCommand::Static {
                    name: second_name, ..
                },
            ) => first_name == second_name,
            _ => false,
        }
    }
}

fn no_op(_cx: &mut Context) {}

type MoveFn =
    fn(RopeSlice, Range, Direction, usize, Movement, &TextFormat, &mut TextAnnotations) -> Range;

fn move_impl(cx: &mut Context, move_fn: MoveFn, dir: Direction, behaviour: Movement) {
    let count = cx.count();
    let (view, doc) = current!(cx.editor);
    let text = doc.text().slice(..);
    let text_fmt = doc.text_format(view.inner_area(doc).width, None);
    let mut annotations = view.text_annotations(doc, None);

    let selection = doc.selection(view.id).clone().transform(|range| {
        move_fn(
            text,
            range,
            dir,
            count,
            behaviour,
            &text_fmt,
            &mut annotations,
        )
    });
    doc.set_selection(view.id, selection);
}

use helix_core::movement::{move_horizontally, move_vertically};

fn move_char_left(cx: &mut Context) {
    move_impl(cx, move_horizontally, Direction::Backward, Movement::Move)
}

fn move_char_right(cx: &mut Context) {
    move_impl(cx, move_horizontally, Direction::Forward, Movement::Move)
}

fn move_line_up(cx: &mut Context) {
    move_impl(cx, move_vertically, Direction::Backward, Movement::Move)
}

fn move_line_down(cx: &mut Context) {
    move_impl(cx, move_vertically, Direction::Forward, Movement::Move)
}

fn move_visual_line_up(cx: &mut Context) {
    move_impl(
        cx,
        move_vertically_visual,
        Direction::Backward,
        Movement::Move,
    )
}

fn move_visual_line_down(cx: &mut Context) {
    move_impl(
        cx,
        move_vertically_visual,
        Direction::Forward,
        Movement::Move,
    )
}

fn extend_char_left(cx: &mut Context) {
    move_impl(cx, move_horizontally, Direction::Backward, Movement::Extend)
}

fn extend_char_right(cx: &mut Context) {
    move_impl(cx, move_horizontally, Direction::Forward, Movement::Extend)
}

fn extend_line_up(cx: &mut Context) {
    move_impl(cx, move_vertically, Direction::Backward, Movement::Extend)
}

fn extend_line_down(cx: &mut Context) {
    move_impl(cx, move_vertically, Direction::Forward, Movement::Extend)
}

fn extend_visual_line_up(cx: &mut Context) {
    move_impl(
        cx,
        move_vertically_visual,
        Direction::Backward,
        Movement::Extend,
    )
}

fn extend_visual_line_down(cx: &mut Context) {
    move_impl(
        cx,
        move_vertically_visual,
        Direction::Forward,
        Movement::Extend,
    )
}

fn goto_line_end_impl(view: &mut View, doc: &mut Document, movement: Movement) {
    let text = doc.text().slice(..);

    let selection = doc.selection(view.id).clone().transform(|range| {
        let line = range.cursor_line(text);
        let line_start = text.line_to_char(line);

        let pos = graphemes::prev_grapheme_boundary(text, line_end_char_index(&text, line))
            .max(line_start);

        range.put_cursor(text, pos, movement == Movement::Extend)
    });
    doc.set_selection(view.id, selection);
}

fn goto_line_end(cx: &mut Context) {
    let (view, doc) = current!(cx.editor);
    goto_line_end_impl(
        view,
        doc,
        if cx.editor.mode == Mode::Select {
            Movement::Extend
        } else {
            Movement::Move
        },
    )
}

fn extend_to_line_end(cx: &mut Context) {
    let (view, doc) = current!(cx.editor);
    goto_line_end_impl(view, doc, Movement::Extend)
}

fn goto_line_end_newline_impl(view: &mut View, doc: &mut Document, movement: Movement) {
    let text = doc.text().slice(..);

    let selection = doc.selection(view.id).clone().transform(|range| {
        let line = range.cursor_line(text);
        let pos = line_end_char_index(&text, line);

        range.put_cursor(text, pos, movement == Movement::Extend)
    });
    doc.set_selection(view.id, selection);
}

fn goto_line_end_newline(cx: &mut Context) {
    let (view, doc) = current!(cx.editor);
    goto_line_end_newline_impl(
        view,
        doc,
        if cx.editor.mode == Mode::Select {
            Movement::Extend
        } else {
            Movement::Move
        },
    )
}

fn extend_to_line_end_newline(cx: &mut Context) {
    let (view, doc) = current!(cx.editor);
    goto_line_end_newline_impl(view, doc, Movement::Extend)
}

fn goto_line_start_impl(view: &mut View, doc: &mut Document, movement: Movement) {
    let text = doc.text().slice(..);

    let selection = doc.selection(view.id).clone().transform(|range| {
        let line = range.cursor_line(text);

        // adjust to start of the line
        let pos = text.line_to_char(line);
        range.put_cursor(text, pos, movement == Movement::Extend)
    });
    doc.set_selection(view.id, selection);
}

fn goto_line_start(cx: &mut Context) {
    let (view, doc) = current!(cx.editor);
    goto_line_start_impl(
        view,
        doc,
        if cx.editor.mode == Mode::Select {
            Movement::Extend
        } else {
            Movement::Move
        },
    )
}

fn goto_next_buffer(cx: &mut Context) {
    goto_buffer(cx.editor, Direction::Forward);
}

fn goto_previous_buffer(cx: &mut Context) {
    goto_buffer(cx.editor, Direction::Backward);
}

fn goto_buffer(editor: &mut Editor, direction: Direction) {
    let current = view!(editor).doc;

    let id = match direction {
        Direction::Forward => {
            let iter = editor.documents.keys();
            let mut iter = iter.skip_while(|id| *id != &current);
            iter.next(); // skip current item
            iter.next().or_else(|| editor.documents.keys().next())
        }
        Direction::Backward => {
            let iter = editor.documents.keys();
            let mut iter = iter.rev().skip_while(|id| *id != &current);
            iter.next(); // skip current item
            iter.next().or_else(|| editor.documents.keys().rev().next())
        }
    }
    .unwrap();

    let id = *id;

    editor.switch(id, Action::Replace);
}

fn extend_to_line_start(cx: &mut Context) {
    let (view, doc) = current!(cx.editor);
    goto_line_start_impl(view, doc, Movement::Extend)
}

fn kill_to_line_start(cx: &mut Context) {
    let (view, doc) = current!(cx.editor);
    let text = doc.text().slice(..);

    let selection = doc.selection(view.id).clone().transform(|range| {
        let line = range.cursor_line(text);
        let first_char = text.line_to_char(line);
        let anchor = range.cursor(text);
        let head = if anchor == first_char && line != 0 {
            // select until previous line
            line_end_char_index(&text, line - 1)
        } else if let Some(pos) = find_first_non_whitespace_char(text.line(line)) {
            if first_char + pos < anchor {
                // select until first non-blank in line if cursor is after it
                first_char + pos
            } else {
                // select until start of line
                first_char
            }
        } else {
            // select until start of line
            first_char
        };
        Range::new(head, anchor)
    });
    delete_selection_insert_mode(doc, view, &selection);

    lsp::signature_help_impl(cx, SignatureHelpInvoked::Automatic);
}

fn kill_to_line_end(cx: &mut Context) {
    let (view, doc) = current!(cx.editor);
    let text = doc.text().slice(..);

    let selection = doc.selection(view.id).clone().transform(|range| {
        let line = range.cursor_line(text);
        let line_end_pos = line_end_char_index(&text, line);
        let pos = range.cursor(text);

        let mut new_range = range.put_cursor(text, line_end_pos, true);
        // don't want to remove the line separator itself if the cursor doesn't reach the end of line.
        if pos != line_end_pos {
            new_range.head = line_end_pos;
        }
        new_range
    });
    delete_selection_insert_mode(doc, view, &selection);

    lsp::signature_help_impl(cx, SignatureHelpInvoked::Automatic);
}

fn goto_first_nonwhitespace(cx: &mut Context) {
    let (view, doc) = current!(cx.editor);
    let text = doc.text().slice(..);

    let selection = doc.selection(view.id).clone().transform(|range| {
        let line = range.cursor_line(text);

        if let Some(pos) = find_first_non_whitespace_char(text.line(line)) {
            let pos = pos + text.line_to_char(line);
            range.put_cursor(text, pos, cx.editor.mode == Mode::Select)
        } else {
            range
        }
    });
    doc.set_selection(view.id, selection);
}

fn trim_selections(cx: &mut Context) {
    let (view, doc) = current!(cx.editor);
    let text = doc.text().slice(..);

    let ranges: SmallVec<[Range; 1]> = doc
        .selection(view.id)
        .iter()
        .filter_map(|range| {
            if range.is_empty() || range.slice(text).chars().all(|ch| ch.is_whitespace()) {
                return None;
            }
            let mut start = range.from();
            let mut end = range.to();
            start = movement::skip_while(text, start, |x| x.is_whitespace()).unwrap_or(start);
            end = movement::backwards_skip_while(text, end, |x| x.is_whitespace()).unwrap_or(end);
            Some(Range::new(start, end).with_direction(range.direction()))
        })
        .collect();

    if !ranges.is_empty() {
        let primary = doc.selection(view.id).primary();
        let idx = ranges
            .iter()
            .position(|range| range.overlaps(&primary))
            .unwrap_or(ranges.len() - 1);
        doc.set_selection(view.id, Selection::new(ranges, idx));
    } else {
        collapse_selection(cx);
        keep_primary_selection(cx);
    };
}

// align text in selection
#[allow(deprecated)]
fn align_selections(cx: &mut Context) {
    use helix_core::visual_coords_at_pos;

    let (view, doc) = current!(cx.editor);
    let text = doc.text().slice(..);
    let selection = doc.selection(view.id);

    let tab_width = doc.tab_width();
    let mut column_widths: Vec<Vec<_>> = Vec::new();
    let mut last_line = text.len_lines() + 1;
    let mut col = 0;

    for range in selection {
        let coords = visual_coords_at_pos(text, range.head, tab_width);
        let anchor_coords = visual_coords_at_pos(text, range.anchor, tab_width);

        if coords.row != anchor_coords.row {
            cx.editor
                .set_error("align cannot work with multi line selections");
            return;
        }

        col = if coords.row == last_line { col + 1 } else { 0 };

        if col >= column_widths.len() {
            column_widths.push(Vec::new());
        }
        column_widths[col].push((range.from(), coords.col));

        last_line = coords.row;
    }

    let mut changes = Vec::with_capacity(selection.len());

    // Account for changes on each row
    let len = column_widths.first().map(|cols| cols.len()).unwrap_or(0);
    let mut offs = vec![0; len];

    for col in column_widths {
        let max_col = col
            .iter()
            .enumerate()
            .map(|(row, (_, cursor))| *cursor + offs[row])
            .max()
            .unwrap_or(0);

        for (row, (insert_pos, last_col)) in col.into_iter().enumerate() {
            let ins_count = max_col - (last_col + offs[row]);

            if ins_count == 0 {
                continue;
            }

            offs[row] += ins_count;

            changes.push((insert_pos, insert_pos, Some(" ".repeat(ins_count).into())));
        }
    }

    // The changeset has to be sorted
    changes.sort_unstable_by_key(|(from, _, _)| *from);

    let transaction = Transaction::change(doc.text(), changes.into_iter());
    doc.apply(&transaction, view.id);
}

fn goto_window(cx: &mut Context, align: Align) {
    let count = cx.count() - 1;
    let config = cx.editor.config();
    let (view, doc) = current!(cx.editor);

    let height = view.inner_height();

    // respect user given count if any
    // - 1 so we have at least one gap in the middle.
    // a height of 6 with padding of 3 on each side will keep shifting the view back and forth
    // as we type
    let scrolloff = config.scrolloff.min(height.saturating_sub(1) / 2);

    let last_visual_line = view.last_visual_line(doc);

    let visual_line = match align {
        Align::Top => view.offset.vertical_offset + scrolloff + count,
        Align::Center => view.offset.vertical_offset + (last_visual_line / 2),
        Align::Bottom => {
            view.offset.vertical_offset + last_visual_line.saturating_sub(scrolloff + count)
        }
    };
    let visual_line = visual_line.clamp(
        view.offset.vertical_offset + scrolloff,
        view.offset.vertical_offset + last_visual_line.saturating_sub(scrolloff),
    );

    let pos = view
        .pos_at_visual_coords(doc, visual_line as u16, 0, false)
        .expect("visual_line was constrained to the view area");

    let text = doc.text().slice(..);
    let selection = doc
        .selection(view.id)
        .clone()
        .transform(|range| range.put_cursor(text, pos, cx.editor.mode == Mode::Select));
    doc.set_selection(view.id, selection);
}

fn goto_window_top(cx: &mut Context) {
    goto_window(cx, Align::Top)
}

fn goto_window_center(cx: &mut Context) {
    goto_window(cx, Align::Center)
}

fn goto_window_bottom(cx: &mut Context) {
    goto_window(cx, Align::Bottom)
}

fn move_word_impl<F>(cx: &mut Context, move_fn: F)
where
    F: Fn(RopeSlice, Range, usize) -> Range,
{
    let count = cx.count();
    let (view, doc) = current!(cx.editor);
    let text = doc.text().slice(..);

    let selection = doc
        .selection(view.id)
        .clone()
        .transform(|range| move_fn(text, range, count));
    doc.set_selection(view.id, selection);
}

fn move_next_word_start(cx: &mut Context) {
    move_word_impl(cx, movement::move_next_word_start)
}

fn move_prev_word_start(cx: &mut Context) {
    move_word_impl(cx, movement::move_prev_word_start)
}

fn move_prev_word_end(cx: &mut Context) {
    move_word_impl(cx, movement::move_prev_word_end)
}

fn move_next_word_end(cx: &mut Context) {
    move_word_impl(cx, movement::move_next_word_end)
}

fn move_next_long_word_start(cx: &mut Context) {
    move_word_impl(cx, movement::move_next_long_word_start)
}

fn move_prev_long_word_start(cx: &mut Context) {
    move_word_impl(cx, movement::move_prev_long_word_start)
}

fn move_next_long_word_end(cx: &mut Context) {
    move_word_impl(cx, movement::move_next_long_word_end)
}

fn goto_para_impl<F>(cx: &mut Context, move_fn: F)
where
    F: Fn(RopeSlice, Range, usize, Movement) -> Range + 'static,
{
    let count = cx.count();
    let motion = move |editor: &mut Editor| {
        let (view, doc) = current!(editor);
        let text = doc.text().slice(..);
        let behavior = if editor.mode == Mode::Select {
            Movement::Extend
        } else {
            Movement::Move
        };

        let selection = doc
            .selection(view.id)
            .clone()
            .transform(|range| move_fn(text, range, count, behavior));
        doc.set_selection(view.id, selection);
    };
    motion(cx.editor);
    cx.editor.last_motion = Some(Motion(Box::new(motion)));
}

fn goto_prev_paragraph(cx: &mut Context) {
    goto_para_impl(cx, movement::move_prev_paragraph)
}

fn goto_next_paragraph(cx: &mut Context) {
    goto_para_impl(cx, movement::move_next_paragraph)
}

fn goto_file_start(cx: &mut Context) {
    if cx.count.is_some() {
        goto_line(cx);
    } else {
        let (view, doc) = current!(cx.editor);
        let text = doc.text().slice(..);
        let selection = doc
            .selection(view.id)
            .clone()
            .transform(|range| range.put_cursor(text, 0, cx.editor.mode == Mode::Select));
        push_jump(view, doc);
        doc.set_selection(view.id, selection);
    }
}

fn goto_file_end(cx: &mut Context) {
    let (view, doc) = current!(cx.editor);
    let text = doc.text().slice(..);
    let pos = doc.text().len_chars();
    let selection = doc
        .selection(view.id)
        .clone()
        .transform(|range| range.put_cursor(text, pos, cx.editor.mode == Mode::Select));
    push_jump(view, doc);
    doc.set_selection(view.id, selection);
}

fn goto_file(cx: &mut Context) {
    goto_file_impl(cx, Action::Replace);
}

fn goto_file_hsplit(cx: &mut Context) {
    goto_file_impl(cx, Action::HorizontalSplit);
}

fn goto_file_vsplit(cx: &mut Context) {
    goto_file_impl(cx, Action::VerticalSplit);
}

/// Goto files in selection.
fn goto_file_impl(cx: &mut Context, action: Action) {
    let (view, doc) = current_ref!(cx.editor);
    let text = doc.text();
    let selections = doc.selection(view.id);
    let mut paths: Vec<_> = selections
        .iter()
        .map(|r| text.slice(r.from()..r.to()).to_string())
        .collect();
    let primary = selections.primary();
    // Checks whether there is only one selection with a width of 1
    if selections.len() == 1 && primary.len() == 1 {
        let count = cx.count();
        let text_slice = text.slice(..);
        // In this case it selects the WORD under the cursor
        let current_word = textobject::textobject_word(
            text_slice,
            primary,
            textobject::TextObject::Inside,
            count,
            true,
        );
        // Trims some surrounding chars so that the actual file is opened.
        let surrounding_chars: &[_] = &['\'', '"', '(', ')'];
        paths.clear();
        paths.push(
            current_word
                .fragment(text_slice)
                .trim_matches(surrounding_chars)
                .to_string(),
        );
    }
    for sel in paths {
        let p = sel.trim();
        if !p.is_empty() {
            if let Err(e) = cx.editor.open(&PathBuf::from(p), action) {
                cx.editor.set_error(format!("Open file failed: {:?}", e));
            }
        }
    }
}

fn extend_word_impl<F>(cx: &mut Context, extend_fn: F)
where
    F: Fn(RopeSlice, Range, usize) -> Range,
{
    let count = cx.count();
    let (view, doc) = current!(cx.editor);
    let text = doc.text().slice(..);

    let selection = doc.selection(view.id).clone().transform(|range| {
        let word = extend_fn(text, range, count);
        let pos = word.cursor(text);
        range.put_cursor(text, pos, true)
    });
    doc.set_selection(view.id, selection);
}

fn extend_next_word_start(cx: &mut Context) {
    extend_word_impl(cx, movement::move_next_word_start)
}

fn extend_prev_word_start(cx: &mut Context) {
    extend_word_impl(cx, movement::move_prev_word_start)
}

fn extend_next_word_end(cx: &mut Context) {
    extend_word_impl(cx, movement::move_next_word_end)
}

fn extend_prev_word_end(cx: &mut Context) {
    extend_word_impl(cx, movement::move_prev_word_end)
}

fn extend_next_long_word_start(cx: &mut Context) {
    extend_word_impl(cx, movement::move_next_long_word_start)
}

fn extend_prev_long_word_start(cx: &mut Context) {
    extend_word_impl(cx, movement::move_prev_long_word_start)
}

fn extend_next_long_word_end(cx: &mut Context) {
    extend_word_impl(cx, movement::move_next_long_word_end)
}

fn will_find_char<F>(cx: &mut Context, search_fn: F, inclusive: bool, extend: bool)
where
    F: Fn(RopeSlice, char, usize, usize, bool) -> Option<usize> + 'static,
{
    // TODO: count is reset to 1 before next key so we move it into the closure here.
    // Would be nice to carry over.
    let count = cx.count();

    // need to wait for next key
    // TODO: should this be done by grapheme rather than char?  For example,
    // we can't properly handle the line-ending CRLF case here in terms of char.
    cx.on_next_key(move |cx, event| {
        let ch = match event {
            KeyEvent {
                code: KeyCode::Enter,
                ..
            } =>
            // TODO: this isn't quite correct when CRLF is involved.
            // This hack will work in most cases, since documents don't
            // usually mix line endings.  But we should fix it eventually
            // anyway.
            {
                doc!(cx.editor).line_ending.as_str().chars().next().unwrap()
            }

            KeyEvent {
                code: KeyCode::Tab, ..
            } => '\t',

            KeyEvent {
                code: KeyCode::Char(ch),
                ..
            } => ch,
            _ => return,
        };

        find_char_impl(cx.editor, &search_fn, inclusive, extend, ch, count);
        cx.editor.last_motion = Some(Motion(Box::new(move |editor: &mut Editor| {
            find_char_impl(editor, &search_fn, inclusive, true, ch, 1);
        })));
    })
}

//

#[inline]
fn find_char_impl<F, M: CharMatcher + Clone + Copy>(
    editor: &mut Editor,
    search_fn: &F,
    inclusive: bool,
    extend: bool,
    char_matcher: M,
    count: usize,
) where
    F: Fn(RopeSlice, M, usize, usize, bool) -> Option<usize> + 'static,
{
    let (view, doc) = current!(editor);
    let text = doc.text().slice(..);

    let selection = doc.selection(view.id).clone().transform(|range| {
        // TODO: use `Range::cursor()` here instead.  However, that works in terms of
        // graphemes, whereas this function doesn't yet.  So we're doing the same logic
        // here, but just in terms of chars instead.
        let search_start_pos = if range.anchor < range.head {
            range.head - 1
        } else {
            range.head
        };

        search_fn(text, char_matcher, search_start_pos, count, inclusive).map_or(range, |pos| {
            if extend {
                range.put_cursor(text, pos, true)
            } else {
                Range::point(range.cursor(text)).put_cursor(text, pos, true)
            }
        })
    });
    doc.set_selection(view.id, selection);
}

fn find_next_char_impl(
    text: RopeSlice,
    ch: char,
    pos: usize,
    n: usize,
    inclusive: bool,
) -> Option<usize> {
    let pos = (pos + 1).min(text.len_chars());
    if inclusive {
        search::find_nth_next(text, ch, pos, n)
    } else {
        let n = match text.get_char(pos) {
            Some(next_ch) if next_ch == ch => n + 1,
            _ => n,
        };
        search::find_nth_next(text, ch, pos, n).map(|n| n.saturating_sub(1))
    }
}

fn find_prev_char_impl(
    text: RopeSlice,
    ch: char,
    pos: usize,
    n: usize,
    inclusive: bool,
) -> Option<usize> {
    if inclusive {
        search::find_nth_prev(text, ch, pos, n)
    } else {
        let n = match text.get_char(pos.saturating_sub(1)) {
            Some(next_ch) if next_ch == ch => n + 1,
            _ => n,
        };
        search::find_nth_prev(text, ch, pos, n).map(|n| (n + 1).min(text.len_chars()))
    }
}

fn find_till_char(cx: &mut Context) {
    will_find_char(cx, find_next_char_impl, false, false)
}

fn find_next_char(cx: &mut Context) {
    will_find_char(cx, find_next_char_impl, true, false)
}

fn extend_till_char(cx: &mut Context) {
    will_find_char(cx, find_next_char_impl, false, true)
}

fn extend_next_char(cx: &mut Context) {
    will_find_char(cx, find_next_char_impl, true, true)
}

fn till_prev_char(cx: &mut Context) {
    will_find_char(cx, find_prev_char_impl, false, false)
}

fn find_prev_char(cx: &mut Context) {
    will_find_char(cx, find_prev_char_impl, true, false)
}

fn extend_till_prev_char(cx: &mut Context) {
    will_find_char(cx, find_prev_char_impl, false, true)
}

fn extend_prev_char(cx: &mut Context) {
    will_find_char(cx, find_prev_char_impl, true, true)
}

fn repeat_last_motion(cx: &mut Context) {
    let count = cx.count();
    let last_motion = cx.editor.last_motion.take();
    if let Some(m) = &last_motion {
        for _ in 0..count {
            m.run(cx.editor);
        }
        cx.editor.last_motion = last_motion;
    }
}

fn replace(cx: &mut Context) {
    let mut buf = [0u8; 4]; // To hold utf8 encoded char.

    // need to wait for next key
    cx.on_next_key(move |cx, event| {
        let (view, doc) = current!(cx.editor);
        let ch: Option<&str> = match event {
            KeyEvent {
                code: KeyCode::Char(ch),
                ..
            } => Some(ch.encode_utf8(&mut buf[..])),
            KeyEvent {
                code: KeyCode::Enter,
                ..
            } => Some(doc.line_ending.as_str()),
            KeyEvent {
                code: KeyCode::Tab, ..
            } => Some("\t"),
            _ => None,
        };

        let selection = doc.selection(view.id);

        if let Some(ch) = ch {
            let transaction = Transaction::change_by_selection(doc.text(), selection, |range| {
                if !range.is_empty() {
                    let text: String =
                        RopeGraphemes::new(doc.text().slice(range.from()..range.to()))
                            .map(|g| {
                                let cow: Cow<str> = g.into();
                                if str_is_line_ending(&cow) {
                                    cow
                                } else {
                                    ch.into()
                                }
                            })
                            .collect();

                    (range.from(), range.to(), Some(text.into()))
                } else {
                    // No change.
                    (range.from(), range.to(), None)
                }
            });

            doc.apply(&transaction, view.id);
            exit_select_mode(cx);
        }
    })
}

fn switch_case_impl<F>(cx: &mut Context, change_fn: F)
where
    F: Fn(RopeSlice) -> Tendril,
{
    let (view, doc) = current!(cx.editor);
    let selection = doc.selection(view.id);
    let transaction = Transaction::change_by_selection(doc.text(), selection, |range| {
        let text: Tendril = change_fn(range.slice(doc.text().slice(..)));

        (range.from(), range.to(), Some(text))
    });

    doc.apply(&transaction, view.id);
}

fn switch_case(cx: &mut Context) {
    switch_case_impl(cx, |string| {
        string
            .chars()
            .flat_map(|ch| {
                if ch.is_lowercase() {
                    ch.to_uppercase().collect()
                } else if ch.is_uppercase() {
                    ch.to_lowercase().collect()
                } else {
                    vec![ch]
                }
            })
            .collect()
    });
}

fn switch_to_uppercase(cx: &mut Context) {
    switch_case_impl(cx, |string| {
        string.chunks().map(|chunk| chunk.to_uppercase()).collect()
    });
}

fn switch_to_lowercase(cx: &mut Context) {
    switch_case_impl(cx, |string| {
        string.chunks().map(|chunk| chunk.to_lowercase()).collect()
    });
}

pub fn scroll(cx: &mut Context, offset: usize, direction: Direction) {
    use Direction::*;
    let config = cx.editor.config();
    let (view, doc) = current!(cx.editor);

    let range = doc.selection(view.id).primary();
    let text = doc.text().slice(..);

    let cursor = range.cursor(text);
    let height = view.inner_height();

    let scrolloff = config.scrolloff.min(height / 2);
    let offset = match direction {
        Forward => offset as isize,
        Backward => -(offset as isize),
    };

    let doc_text = doc.text().slice(..);
    let viewport = view.inner_area(doc);
    let text_fmt = doc.text_format(viewport.width, None);
    let annotations = view.text_annotations(doc, None);
    (view.offset.anchor, view.offset.vertical_offset) = char_idx_at_visual_offset(
        doc_text,
        view.offset.anchor,
        view.offset.vertical_offset as isize + offset,
        0,
        &text_fmt,
        &annotations,
    );

    let head;
    match direction {
        Forward => {
            head = char_idx_at_visual_offset(
                doc_text,
                view.offset.anchor,
                (view.offset.vertical_offset + scrolloff) as isize,
                0,
                &text_fmt,
                &annotations,
            )
            .0;
            if head <= cursor {
                return;
            }
        }
        Backward => {
            head = char_idx_at_visual_offset(
                doc_text,
                view.offset.anchor,
                (view.offset.vertical_offset + height - scrolloff) as isize,
                0,
                &text_fmt,
                &annotations,
            )
            .0;
            if head >= cursor {
                return;
            }
        }
    }

    let anchor = if cx.editor.mode == Mode::Select {
        range.anchor
    } else {
        head
    };

    // replace primary selection with an empty selection at cursor pos
    let prim_sel = Range::new(anchor, head);
    let mut sel = doc.selection(view.id).clone();
    let idx = sel.primary_index();
    sel = sel.replace(idx, prim_sel);
    doc.set_selection(view.id, sel);
}

fn page_up(cx: &mut Context) {
    let view = view!(cx.editor);
    let offset = view.inner_height();
    scroll(cx, offset, Direction::Backward);
}

fn page_down(cx: &mut Context) {
    let view = view!(cx.editor);
    let offset = view.inner_height();
    scroll(cx, offset, Direction::Forward);
}

fn half_page_up(cx: &mut Context) {
    let view = view!(cx.editor);
    let offset = view.inner_height() / 2;
    scroll(cx, offset, Direction::Backward);
}

fn half_page_down(cx: &mut Context) {
    let view = view!(cx.editor);
    let offset = view.inner_height() / 2;
    scroll(cx, offset, Direction::Forward);
}

#[allow(deprecated)]
// currently uses the deprected `visual_coords_at_pos`/`pos_at_visual_coords` functions
// as this function ignores softwrapping (and virtual text) and instead only cares
// about "text visual position"
//
// TODO: implement a variant of that uses visual lines and respects virtual text
fn copy_selection_on_line(cx: &mut Context, direction: Direction) {
    use helix_core::{pos_at_visual_coords, visual_coords_at_pos};

    let count = cx.count();
    let (view, doc) = current!(cx.editor);
    let text = doc.text().slice(..);
    let selection = doc.selection(view.id);
    let mut ranges = SmallVec::with_capacity(selection.ranges().len() * (count + 1));
    ranges.extend_from_slice(selection.ranges());
    let mut primary_index = 0;
    for range in selection.iter() {
        let is_primary = *range == selection.primary();

        // The range is always head exclusive
        let (head, anchor) = if range.anchor < range.head {
            (range.head - 1, range.anchor)
        } else {
            (range.head, range.anchor.saturating_sub(1))
        };

        let tab_width = doc.tab_width();

        let head_pos = visual_coords_at_pos(text, head, tab_width);
        let anchor_pos = visual_coords_at_pos(text, anchor, tab_width);

        let height = std::cmp::max(head_pos.row, anchor_pos.row)
            - std::cmp::min(head_pos.row, anchor_pos.row)
            + 1;

        if is_primary {
            primary_index = ranges.len();
        }
        ranges.push(*range);

        let mut sels = 0;
        let mut i = 0;
        while sels < count {
            let offset = (i + 1) * height;

            let anchor_row = match direction {
                Direction::Forward => anchor_pos.row + offset,
                Direction::Backward => anchor_pos.row.saturating_sub(offset),
            };

            let head_row = match direction {
                Direction::Forward => head_pos.row + offset,
                Direction::Backward => head_pos.row.saturating_sub(offset),
            };

            if anchor_row >= text.len_lines() || head_row >= text.len_lines() {
                break;
            }

            let anchor =
                pos_at_visual_coords(text, Position::new(anchor_row, anchor_pos.col), tab_width);
            let head = pos_at_visual_coords(text, Position::new(head_row, head_pos.col), tab_width);

            // skip lines that are too short
            if visual_coords_at_pos(text, anchor, tab_width).col == anchor_pos.col
                && visual_coords_at_pos(text, head, tab_width).col == head_pos.col
            {
                if is_primary {
                    primary_index = ranges.len();
                }
                // This is Range::new(anchor, head), but it will place the cursor on the correct column
                ranges.push(Range::point(anchor).put_cursor(text, head, true));
                sels += 1;
            }

            if anchor_row == 0 && head_row == 0 {
                break;
            }

            i += 1;
        }
    }

    let selection = Selection::new(ranges, primary_index);
    doc.set_selection(view.id, selection);
}

fn copy_selection_on_prev_line(cx: &mut Context) {
    copy_selection_on_line(cx, Direction::Backward)
}

fn copy_selection_on_next_line(cx: &mut Context) {
    copy_selection_on_line(cx, Direction::Forward)
}

fn select_all(cx: &mut Context) {
    let (view, doc) = current!(cx.editor);

    let end = doc.text().len_chars();
    doc.set_selection(view.id, Selection::single(0, end))
}

fn select_regex(cx: &mut Context) {
    let reg = cx.register.unwrap_or('/');
    ui::regex_prompt(
        cx,
        "select:".into(),
        Some(reg),
        ui::completers::none,
        move |editor, regex, event| {
            let (view, doc) = current!(editor);
            if !matches!(event, PromptEvent::Update | PromptEvent::Validate) {
                return;
            }
            let text = doc.text().slice(..);
            if let Some(selection) =
                selection::select_on_matches(text, doc.selection(view.id), &regex)
            {
                doc.set_selection(view.id, selection);
            }
        },
    );
}

fn split_selection(cx: &mut Context) {
    let reg = cx.register.unwrap_or('/');
    ui::regex_prompt(
        cx,
        "split:".into(),
        Some(reg),
        ui::completers::none,
        move |editor, regex, event| {
            let (view, doc) = current!(editor);
            if !matches!(event, PromptEvent::Update | PromptEvent::Validate) {
                return;
            }
            let text = doc.text().slice(..);
            let selection = selection::split_on_matches(text, doc.selection(view.id), &regex);
            doc.set_selection(view.id, selection);
        },
    );
}

fn split_selection_on_newline(cx: &mut Context) {
    let (view, doc) = current!(cx.editor);
    let text = doc.text().slice(..);
    // only compile the regex once
    #[allow(clippy::trivial_regex)]
    static REGEX: Lazy<Regex> =
        Lazy::new(|| Regex::new(r"\r\n|[\n\r\u{000B}\u{000C}\u{0085}\u{2028}\u{2029}]").unwrap());
    let selection = selection::split_on_matches(text, doc.selection(view.id), &REGEX);
    doc.set_selection(view.id, selection);
}

fn merge_consecutive_selections(cx: &mut Context) {
    let (view, doc) = current!(cx.editor);
    let selection = doc.selection(view.id).clone().merge_consecutive_ranges();
    doc.set_selection(view.id, selection);
}

#[allow(clippy::too_many_arguments)]
fn search_impl(
    editor: &mut Editor,
    contents: &str,
    regex: &Regex,
    movement: Movement,
    direction: Direction,
    scrolloff: usize,
    wrap_around: bool,
    show_warnings: bool,
) {
    let (view, doc) = current!(editor);
    let text = doc.text().slice(..);
    let selection = doc.selection(view.id);

    // Get the right side of the primary block cursor for forward search, or the
    // grapheme before the start of the selection for reverse search.
    let start = match direction {
        Direction::Forward => text.char_to_byte(graphemes::ensure_grapheme_boundary_next(
            text,
            selection.primary().to(),
        )),
        Direction::Backward => text.char_to_byte(graphemes::ensure_grapheme_boundary_prev(
            text,
            selection.primary().from(),
        )),
    };

    // A regex::Match returns byte-positions in the str. In the case where we
    // do a reverse search and wraparound to the end, we don't need to search
    // the text before the current cursor position for matches, but by slicing
    // it out, we need to add it back to the position of the selection.
    let mut offset = 0;

    // use find_at to find the next match after the cursor, loop around the end
    // Careful, `Regex` uses `bytes` as offsets, not character indices!
    let mut mat = match direction {
        Direction::Forward => regex.find_at(contents, start),
        Direction::Backward => regex.find_iter(&contents[..start]).last(),
    };

    if mat.is_none() {
        if wrap_around {
            mat = match direction {
                Direction::Forward => regex.find(contents),
                Direction::Backward => {
                    offset = start;
                    regex.find_iter(&contents[start..]).last()
                }
            };
        }
        if show_warnings {
            if wrap_around && mat.is_some() {
                editor.set_status("Wrapped around document");
            } else {
                editor.set_error("No more matches");
            }
        }
    }

    let (view, doc) = current!(editor);
    let text = doc.text().slice(..);
    let selection = doc.selection(view.id);

    if let Some(mat) = mat {
        let start = text.byte_to_char(mat.start() + offset);
        let end = text.byte_to_char(mat.end() + offset);

        if end == 0 {
            // skip empty matches that don't make sense
            return;
        }

        // Determine range direction based on the primary range
        let primary = selection.primary();
        let range = Range::new(start, end).with_direction(primary.direction());

        let selection = match movement {
            Movement::Extend => selection.clone().push(range),
            Movement::Move => selection.clone().replace(selection.primary_index(), range),
        };

        doc.set_selection(view.id, selection);
        view.ensure_cursor_in_view_center(doc, scrolloff);
    };
}

fn search_completions(cx: &mut Context, reg: Option<char>) -> Vec<String> {
    let mut items = reg
        .and_then(|reg| cx.editor.registers.get(reg))
        .map_or(Vec::new(), |reg| reg.read().iter().take(200).collect());
    items.sort_unstable();
    items.dedup();
    items.into_iter().cloned().collect()
}

fn search(cx: &mut Context) {
    searcher(cx, Direction::Forward)
}

fn rsearch(cx: &mut Context) {
    searcher(cx, Direction::Backward)
}

fn searcher(cx: &mut Context, direction: Direction) {
    let reg = cx.register.unwrap_or('/');
    let config = cx.editor.config();
    let scrolloff = config.scrolloff;
    let wrap_around = config.search.wrap_around;

    let doc = doc!(cx.editor);

    // TODO: could probably share with select_on_matches?

    // HAXX: sadly we can't avoid allocating a single string for the whole buffer since we can't
    // feed chunks into the regex yet
    let contents = doc.text().slice(..).to_string();
    let completions = search_completions(cx, Some(reg));

    ui::regex_prompt(
        cx,
        "search:".into(),
        Some(reg),
        move |_editor: &Editor, input: &str| {
            completions
                .iter()
                .filter(|comp| comp.starts_with(input))
                .map(|comp| (0.., std::borrow::Cow::Owned(comp.clone())))
                .collect()
        },
        move |editor, regex, event| {
            if !matches!(event, PromptEvent::Update | PromptEvent::Validate) {
                return;
            }
            search_impl(
                editor,
                &contents,
                &regex,
                Movement::Move,
                direction,
                scrolloff,
                wrap_around,
                false,
            );
        },
    );
}

fn search_next_or_prev_impl(cx: &mut Context, movement: Movement, direction: Direction) {
    let count = cx.count();
    let config = cx.editor.config();
    let scrolloff = config.scrolloff;
    let (_, doc) = current!(cx.editor);
    let registers = &cx.editor.registers;
    if let Some(query) = registers.read('/').and_then(|query| query.last()) {
        let contents = doc.text().slice(..).to_string();
        let search_config = &config.search;
        let case_insensitive = if search_config.smart_case {
            !query.chars().any(char::is_uppercase)
        } else {
            false
        };
        let wrap_around = search_config.wrap_around;
        if let Ok(regex) = RegexBuilder::new(query)
            .case_insensitive(case_insensitive)
            .multi_line(true)
            .build()
        {
            for _ in 0..count {
                search_impl(
                    cx.editor,
                    &contents,
                    &regex,
                    movement,
                    direction,
                    scrolloff,
                    wrap_around,
                    true,
                );
            }
        } else {
            let error = format!("Invalid regex: {}", query);
            cx.editor.set_error(error);
        }
    }
}

fn search_next(cx: &mut Context) {
    search_next_or_prev_impl(cx, Movement::Move, Direction::Forward);
}

fn search_prev(cx: &mut Context) {
    search_next_or_prev_impl(cx, Movement::Move, Direction::Backward);
}
fn extend_search_next(cx: &mut Context) {
    search_next_or_prev_impl(cx, Movement::Extend, Direction::Forward);
}

fn extend_search_prev(cx: &mut Context) {
    search_next_or_prev_impl(cx, Movement::Extend, Direction::Backward);
}

fn search_selection(cx: &mut Context) {
    let (view, doc) = current!(cx.editor);
    let contents = doc.text().slice(..);

    let regex = doc
        .selection(view.id)
        .iter()
        .map(|selection| regex::escape(&selection.fragment(contents)))
        .collect::<HashSet<_>>() // Collect into hashset to deduplicate identical regexes
        .into_iter()
        .collect::<Vec<_>>()
        .join("|");

    let msg = format!("register '{}' set to '{}'", '/', &regex);
    cx.editor.registers.push('/', regex);
    cx.editor.set_status(msg);
}

fn make_search_word_bounded(cx: &mut Context) {
    let regex = match cx.editor.registers.last('/') {
        Some(regex) => regex,
        None => return,
    };
    let start_anchored = regex.starts_with("\\b");
    let end_anchored = regex.ends_with("\\b");

    if start_anchored && end_anchored {
        return;
    }

    let mut new_regex = String::with_capacity(
        regex.len() + if start_anchored { 0 } else { 2 } + if end_anchored { 0 } else { 2 },
    );

    if !start_anchored {
        new_regex.push_str("\\b");
    }
    new_regex.push_str(regex);
    if !end_anchored {
        new_regex.push_str("\\b");
    }

    let msg = format!("register '{}' set to '{}'", '/', &new_regex);
    cx.editor.registers.push('/', new_regex);
    cx.editor.set_status(msg);
}

fn global_search(cx: &mut Context) {
    #[derive(Debug)]
    struct FileResult {
        path: PathBuf,
        /// 0 indexed lines
        line_num: usize,
    }

    impl FileResult {
        fn new(path: &Path, line_num: usize) -> Self {
            Self {
                path: path.to_path_buf(),
                line_num,
            }
        }
    }

    impl ui::menu::Item for FileResult {
        type Data = Option<PathBuf>;

        fn format(&self, current_path: &Self::Data) -> Row {
            let relative_path = helix_core::path::get_relative_path(&self.path)
                .to_string_lossy()
                .into_owned();
            if current_path
                .as_ref()
                .map(|p| p == &self.path)
                .unwrap_or(false)
            {
                format!("{} (*)", relative_path).into()
            } else {
                relative_path.into()
            }
        }
    }

    let (all_matches_sx, all_matches_rx) = tokio::sync::mpsc::unbounded_channel::<FileResult>();
    let config = cx.editor.config();
    let smart_case = config.search.smart_case;
    let file_picker_config = config.file_picker.clone();

    let reg = cx.register.unwrap_or('/');

    let completions = search_completions(cx, Some(reg));
    ui::regex_prompt(
        cx,
        "global-search:".into(),
        Some(reg),
        move |_editor: &Editor, input: &str| {
            completions
                .iter()
                .filter(|comp| comp.starts_with(input))
                .map(|comp| (0.., std::borrow::Cow::Owned(comp.clone())))
                .collect()
        },
        move |_editor, regex, event| {
            if event != PromptEvent::Validate {
                return;
            }

            if let Ok(matcher) = RegexMatcherBuilder::new()
                .case_smart(smart_case)
                .build(regex.as_str())
            {
                let searcher = SearcherBuilder::new()
                    .binary_detection(BinaryDetection::quit(b'\x00'))
                    .build();

                let search_root = std::env::current_dir()
                    .expect("Global search error: Failed to get current dir");
                let dedup_symlinks = file_picker_config.deduplicate_links;
                let absolute_root = search_root
                    .canonicalize()
                    .unwrap_or_else(|_| search_root.clone());

                WalkBuilder::new(search_root)
                    .hidden(file_picker_config.hidden)
                    .parents(file_picker_config.parents)
                    .ignore(file_picker_config.ignore)
                    .follow_links(file_picker_config.follow_symlinks)
                    .git_ignore(file_picker_config.git_ignore)
                    .git_global(file_picker_config.git_global)
                    .git_exclude(file_picker_config.git_exclude)
                    .max_depth(file_picker_config.max_depth)
                    .filter_entry(move |entry| {
                        filter_picker_entry(entry, &absolute_root, dedup_symlinks)
                    })
                    .build_parallel()
                    .run(|| {
                        let mut searcher = searcher.clone();
                        let matcher = matcher.clone();
                        let all_matches_sx = all_matches_sx.clone();
                        Box::new(move |entry: Result<DirEntry, ignore::Error>| -> WalkState {
                            let entry = match entry {
                                Ok(entry) => entry,
                                Err(_) => return WalkState::Continue,
                            };

                            match entry.file_type() {
                                Some(entry) if entry.is_file() => {}
                                // skip everything else
                                _ => return WalkState::Continue,
                            };

                            let result = searcher.search_path(
                                &matcher,
                                entry.path(),
                                sinks::UTF8(|line_num, _| {
                                    all_matches_sx
                                        .send(FileResult::new(entry.path(), line_num as usize - 1))
                                        .unwrap();

                                    Ok(true)
                                }),
                            );

                            if let Err(err) = result {
                                log::error!(
                                    "Global search error: {}, {}",
                                    entry.path().display(),
                                    err
                                );
                            }
                            WalkState::Continue
                        })
                    });
            } else {
                // Otherwise do nothing
                // log::warn!("Global Search Invalid Pattern")
            }
        },
    );

    let current_path = doc_mut!(cx.editor).path().cloned();

    let show_picker = async move {
        let all_matches: Vec<FileResult> =
            UnboundedReceiverStream::new(all_matches_rx).collect().await;
        let call: job::Callback = Callback::EditorCompositor(Box::new(
            move |editor: &mut Editor, compositor: &mut Compositor| {
                if all_matches.is_empty() {
                    editor.set_status("No matches found");
                    return;
                }

                let picker = FilePicker::new(
                    all_matches,
                    current_path,
                    move |cx, FileResult { path, line_num }, action| {
                        match cx.editor.open(path, action) {
                            Ok(_) => {}
                            Err(e) => {
                                cx.editor.set_error(format!(
                                    "Failed to open file '{}': {}",
                                    path.display(),
                                    e
                                ));
                                return;
                            }
                        }

                        let line_num = *line_num;
                        let (view, doc) = current!(cx.editor);
                        let text = doc.text();
                        if line_num >= text.len_lines() {
                            cx.editor.set_error("The line you jumped to does not exist anymore because the file has changed.");
                            return;
                        }
                        let start = text.line_to_char(line_num);
                        let end = text.line_to_char((line_num + 1).min(text.len_lines()));

                        doc.set_selection(view.id, Selection::single(start, end));
                        align_view(doc, view, Align::Center);
                    },
                    |_editor, FileResult { path, line_num }| {
                        Some((path.clone().into(), Some((*line_num, *line_num))))
                    },
                );
                compositor.push(Box::new(overlayed(picker)));
            },
        ));
        Ok(call)
    };
    cx.jobs.callback(show_picker);
}

enum Extend {
    Above,
    Below,
}

fn extend_line(cx: &mut Context) {
    let (view, doc) = current_ref!(cx.editor);
    let extend = match doc.selection(view.id).primary().direction() {
        Direction::Forward => Extend::Below,
        Direction::Backward => Extend::Above,
    };
    extend_line_impl(cx, extend);
}

fn extend_line_below(cx: &mut Context) {
    extend_line_impl(cx, Extend::Below);
}

fn extend_line_above(cx: &mut Context) {
    extend_line_impl(cx, Extend::Above);
}

fn extend_line_impl(cx: &mut Context, extend: Extend) {
    let count = cx.count();
    let (view, doc) = current!(cx.editor);

    let text = doc.text();
    let selection = doc.selection(view.id).clone().transform(|range| {
        let (start_line, end_line) = range.line_range(text.slice(..));

        let start = text.line_to_char(start_line);
        let end = text.line_to_char(
            (end_line + 1) // newline of end_line
                .min(text.len_lines()),
        );

        // extend to previous/next line if current line is selected
        let (anchor, head) = if range.from() == start && range.to() == end {
            match extend {
                Extend::Above => (end, text.line_to_char(start_line.saturating_sub(count))),
                Extend::Below => (
                    start,
                    text.line_to_char((end_line + count + 1).min(text.len_lines())),
                ),
            }
        } else {
            match extend {
                Extend::Above => (end, text.line_to_char(start_line.saturating_sub(count - 1))),
                Extend::Below => (
                    start,
                    text.line_to_char((end_line + count).min(text.len_lines())),
                ),
            }
        };

        Range::new(anchor, head)
    });

    doc.set_selection(view.id, selection);
}

fn extend_to_line_bounds(cx: &mut Context) {
    let (view, doc) = current!(cx.editor);

    doc.set_selection(
        view.id,
        doc.selection(view.id).clone().transform(|range| {
            let text = doc.text();

            let (start_line, end_line) = range.line_range(text.slice(..));
            let start = text.line_to_char(start_line);
            let end = text.line_to_char((end_line + 1).min(text.len_lines()));

            Range::new(start, end).with_direction(range.direction())
        }),
    );
}

fn shrink_to_line_bounds(cx: &mut Context) {
    let (view, doc) = current!(cx.editor);

    doc.set_selection(
        view.id,
        doc.selection(view.id).clone().transform(|range| {
            let text = doc.text();

            let (start_line, end_line) = range.line_range(text.slice(..));

            // Do nothing if the selection is within one line to prevent
            // conditional logic for the behavior of this command
            if start_line == end_line {
                return range;
            }

            let mut start = text.line_to_char(start_line);

            // line_to_char gives us the start position of the line, so
            // we need to get the start position of the next line. In
            // the editor, this will correspond to the cursor being on
            // the EOL whitespace character, which is what we want.
            let mut end = text.line_to_char((end_line + 1).min(text.len_lines()));

            if start != range.from() {
                start = text.line_to_char((start_line + 1).min(text.len_lines()));
            }

            if end != range.to() {
                end = text.line_to_char(end_line);
            }

            Range::new(start, end).with_direction(range.direction())
        }),
    );
}

enum Operation {
    Delete,
    Change,
}

fn delete_selection_impl(cx: &mut Context, op: Operation) {
    let (view, doc) = current!(cx.editor);

    let selection = doc.selection(view.id);

    if cx.register != Some('_') {
        // first yank the selection
        let text = doc.text().slice(..);
        let values: Vec<String> = selection.fragments(text).map(Cow::into_owned).collect();
        let reg_name = cx.register.unwrap_or('"');
        cx.editor.registers.write(reg_name, values);
    };

    // then delete
    let transaction = Transaction::change_by_selection(doc.text(), selection, |range| {
        (range.from(), range.to(), None)
    });
    doc.apply(&transaction, view.id);

    match op {
        Operation::Delete => {
            // exit select mode, if currently in select mode
            exit_select_mode(cx);
        }
        Operation::Change => {
            enter_insert_mode(cx);
        }
    }
}

#[inline]
fn delete_selection_insert_mode(doc: &mut Document, view: &mut View, selection: &Selection) {
    let transaction = Transaction::change_by_selection(doc.text(), selection, |range| {
        (range.from(), range.to(), None)
    });
    doc.apply(&transaction, view.id);
}

fn delete_selection(cx: &mut Context) {
    delete_selection_impl(cx, Operation::Delete);
}

fn delete_selection_noyank(cx: &mut Context) {
    cx.register = Some('_');
    delete_selection_impl(cx, Operation::Delete);
}

fn change_selection(cx: &mut Context) {
    delete_selection_impl(cx, Operation::Change);
}

fn change_selection_noyank(cx: &mut Context) {
    cx.register = Some('_');
    delete_selection_impl(cx, Operation::Change);
}

fn collapse_selection(cx: &mut Context) {
    let (view, doc) = current!(cx.editor);
    let text = doc.text().slice(..);

    let selection = doc.selection(view.id).clone().transform(|range| {
        let pos = range.cursor(text);
        Range::new(pos, pos)
    });
    doc.set_selection(view.id, selection);
}

fn flip_selections(cx: &mut Context) {
    let (view, doc) = current!(cx.editor);

    let selection = doc
        .selection(view.id)
        .clone()
        .transform(|range| range.flip());
    doc.set_selection(view.id, selection);
}

fn ensure_selections_forward(cx: &mut Context) {
    let (view, doc) = current!(cx.editor);

    let selection = doc
        .selection(view.id)
        .clone()
        .transform(|r| r.with_direction(Direction::Forward));

    doc.set_selection(view.id, selection);
}

fn enter_insert_mode(cx: &mut Context) {
    cx.editor.mode = Mode::Insert;
}

// inserts at the start of each selection
fn insert_mode(cx: &mut Context) {
    enter_insert_mode(cx);
    let (view, doc) = current!(cx.editor);

    log::trace!(
        "entering insert mode with sel: {:?}, text: {:?}",
        doc.selection(view.id),
        doc.text().to_string()
    );

    let selection = doc
        .selection(view.id)
        .clone()
        .transform(|range| Range::new(range.to(), range.from()));

    doc.set_selection(view.id, selection);
}

// inserts at the end of each selection
fn append_mode(cx: &mut Context) {
    enter_insert_mode(cx);
    let (view, doc) = current!(cx.editor);
    doc.restore_cursor = true;
    let text = doc.text().slice(..);

    // Make sure there's room at the end of the document if the last
    // selection butts up against it.
    let end = text.len_chars();
    let last_range = doc
        .selection(view.id)
        .iter()
        .last()
        .expect("selection should always have at least one range");
    if !last_range.is_empty() && last_range.to() == end {
        let transaction = Transaction::change(
            doc.text(),
            [(end, end, Some(doc.line_ending.as_str().into()))].into_iter(),
        );
        doc.apply(&transaction, view.id);
    }

    let selection = doc.selection(view.id).clone().transform(|range| {
        Range::new(
            range.from(),
            graphemes::next_grapheme_boundary(doc.text().slice(..), range.to()),
        )
    });
    doc.set_selection(view.id, selection);
}

fn file_picker(cx: &mut Context) {
    // We don't specify language markers, root will be the root of the current
    // git repo or the current dir if we're not in a repo
    let root = find_root(None, &[]);
    let picker = ui::file_picker(root, &cx.editor.config());
    cx.push_layer(Box::new(overlayed(picker)));
}

fn file_picker_in_current_buffer_directory(cx: &mut Context) {
    let doc_dir = doc!(cx.editor)
        .path()
        .and_then(|path| path.parent().map(|path| path.to_path_buf()));

    let path = match doc_dir {
        Some(path) => path,
        None => {
            cx.editor.set_error("current buffer has no path or parent");
            return;
        }
    };

    let picker = ui::file_picker(path, &cx.editor.config());
    cx.push_layer(Box::new(overlayed(picker)));
}
fn file_picker_in_current_directory(cx: &mut Context) {
    let cwd = std::env::current_dir().unwrap_or_else(|_| PathBuf::from("./"));
    let picker = ui::file_picker(cwd, &cx.editor.config());
    cx.push_layer(Box::new(overlayed(picker)));
}

fn buffer_picker(cx: &mut Context) {
    let current = view!(cx.editor).doc;

    struct BufferMeta {
        id: DocumentId,
        path: Option<PathBuf>,
        is_modified: bool,
        is_current: bool,
    }

    impl ui::menu::Item for BufferMeta {
        type Data = ();

        fn format(&self, _data: &Self::Data) -> Row {
            let path = self
                .path
                .as_deref()
                .map(helix_core::path::get_relative_path);
            let path = match path.as_deref().and_then(Path::to_str) {
                Some(path) => path,
                None => SCRATCH_BUFFER_NAME,
            };

            let mut flags = String::new();
            if self.is_modified {
                flags.push('+');
            }
            if self.is_current {
                flags.push('*');
            }

            Row::new([self.id.to_string(), flags, path.to_string()])
        }
    }

    let new_meta = |doc: &Document| BufferMeta {
        id: doc.id(),
        path: doc.path().cloned(),
        is_modified: doc.is_modified(),
        is_current: doc.id() == current,
    };

    let picker = FilePicker::new(
        cx.editor
            .documents
            .values()
            .map(|doc| new_meta(doc))
            .collect(),
        (),
        |cx, meta, action| {
            cx.editor.switch(meta.id, action);
        },
        |editor, meta| {
            let doc = &editor.documents.get(&meta.id)?;
            let &view_id = doc.selections().keys().next()?;
            let line = doc
                .selection(view_id)
                .primary()
                .cursor_line(doc.text().slice(..));
            Some((meta.id.into(), Some((line, line))))
        },
    );
    cx.push_layer(Box::new(overlayed(picker)));
}

fn jumplist_picker(cx: &mut Context) {
    struct JumpMeta {
        id: DocumentId,
        path: Option<PathBuf>,
        selection: Selection,
        text: String,
        is_current: bool,
    }

    impl ui::menu::Item for JumpMeta {
        type Data = ();

        fn format(&self, _data: &Self::Data) -> Row {
            let path = self
                .path
                .as_deref()
                .map(helix_core::path::get_relative_path);
            let path = match path.as_deref().and_then(Path::to_str) {
                Some(path) => path,
                None => SCRATCH_BUFFER_NAME,
            };

            let mut flags = Vec::new();
            if self.is_current {
                flags.push("*");
            }

            let flag = if flags.is_empty() {
                "".into()
            } else {
                format!(" ({})", flags.join(""))
            };
            format!("{} {}{} {}", self.id, path, flag, self.text).into()
        }
    }

    let new_meta = |view: &View, doc_id: DocumentId, selection: Selection| {
        let doc = &cx.editor.documents.get(&doc_id);
        let text = doc.map_or("".into(), |d| {
            selection
                .fragments(d.text().slice(..))
                .map(Cow::into_owned)
                .collect::<Vec<_>>()
                .join(" ")
        });

        JumpMeta {
            id: doc_id,
            path: doc.and_then(|d| d.path().cloned()),
            selection,
            text,
            is_current: view.doc == doc_id,
        }
    };

    let picker = FilePicker::new(
        cx.editor
            .tree
            .views()
            .flat_map(|(view, _)| {
                view.jumps
                    .iter()
                    .map(|(doc_id, selection)| new_meta(view, *doc_id, selection.clone()))
            })
            .collect(),
        (),
        |cx, meta, action| {
            cx.editor.switch(meta.id, action);
            let config = cx.editor.config();
            let (view, doc) = current!(cx.editor);
            doc.set_selection(view.id, meta.selection.clone());
            view.ensure_cursor_in_view_center(doc, config.scrolloff);
        },
        |editor, meta| {
            let doc = &editor.documents.get(&meta.id)?;
            let line = meta.selection.primary().cursor_line(doc.text().slice(..));
            Some((meta.path.clone()?.into(), Some((line, line))))
        },
    );
    cx.push_layer(Box::new(overlayed(picker)));
}

// NOTE: does not present aliases
impl ui::menu::Item for MappableCommand {
    type Data = CommandList;

    fn format(&self, command_list: &Self::Data) -> Row {
        match self {
            MappableCommand::Typable {
                description, name, ..
            } => {
                let mut row: Vec<Cell> = vec![
                    Cell::from(name.as_str()),
                    Cell::from(""),
                    Cell::from(description.as_str()),
                ];
                match command_list.get(name as &String) {
                    Some(key_events) => {
                        row[1] = Cell::from(format_key_events(key_events));
                    }
                    None => {}
                }
                return Row::new(row);
            }
            MappableCommand::Static {
                description: doc,
                name,
                ..
            } => {
                let mut row: Vec<Cell> = vec![Cell::from(*name), Cell::from(""), Cell::from(*doc)];
                match command_list.get(*name) {
                    Some(key_events) => {
                        row[1] = Cell::from(format_key_events(key_events));
                    }
                    None => {}
                }
                return Row::new(row);
            }
        }

        // TODO: Generalize into a Vec<String> Display implemention?
        fn format_key_events(key_events: &Vec<String>) -> String {
            let mut result_string: String = String::new();
            for key_event in key_events {
                if !result_string.is_empty() {
                    result_string.push_str(", ");
                }
                result_string.push_str(key_event);
            }
            result_string
        }
    }
}

pub fn command_palette(cx: &mut Context) {
    cx.callback = Some(Box::new(
        move |compositor: &mut Compositor, cx: &mut compositor::Context| {
            let keymap_command_lists = compositor
                .find::<ui::EditorView>()
                .unwrap()
                .keymap
                .command_list(&cx.editor.mode);

            let mut commands: Vec<MappableCommand> = MappableCommand::STATIC_COMMAND_LIST.into();
            commands.extend(typed::TYPABLE_COMMAND_LIST.iter().map(|cmd| {
                MappableCommand::Typable {
                    name: cmd.name.to_owned(),
                    description: cmd.doc.to_owned(),
                    args: Vec::new(),
                }
            }));

            let picker = Picker::new(
                commands,
                keymap_command_lists,
                move |cx, command, _action| {
                    let mut ctx = Context {
                        register: None,
                        count: std::num::NonZeroUsize::new(1),
                        editor: cx.editor,
                        callback: None,
                        on_next_key_callback: None,
                        jobs: cx.jobs,
                    };
                    let focus = view!(ctx.editor).id;

                    command.execute(&mut ctx);

                    if ctx.editor.tree.contains(focus) {
                        let config = ctx.editor.config();
                        let mode = ctx.editor.mode();
                        let view = view_mut!(ctx.editor, focus);
                        let doc = doc_mut!(ctx.editor, &view.doc);

                        view.ensure_cursor_in_view(doc, config.scrolloff);

                        if mode != Mode::Insert {
                            doc.append_changes_to_history(view);
                        }
                    }
                },
            );
            compositor.push(Box::new(overlayed(picker)));
        },
    ));
}

fn last_picker(cx: &mut Context) {
    // TODO: last picker does not seem to work well with buffer_picker
    cx.callback = Some(Box::new(|compositor, cx| {
        if let Some(picker) = compositor.last_picker.take() {
            compositor.push(picker);
        } else {
            cx.editor.set_error("no last picker")
        }
    }));
}

// I inserts at the first nonwhitespace character of each line with a selection
fn insert_at_line_start(cx: &mut Context) {
    goto_first_nonwhitespace(cx);
    enter_insert_mode(cx);
}

// A inserts at the end of each line with a selection
fn insert_at_line_end(cx: &mut Context) {
    enter_insert_mode(cx);
    let (view, doc) = current!(cx.editor);

    let selection = doc.selection(view.id).clone().transform(|range| {
        let text = doc.text().slice(..);
        let line = range.cursor_line(text);
        let pos = line_end_char_index(&text, line);
        Range::new(pos, pos)
    });
    doc.set_selection(view.id, selection);
}

// Creates an LspCallback that waits for formatting changes to be computed. When they're done,
// it applies them, but only if the doc hasn't changed.
//
// TODO: provide some way to cancel this, probably as part of a more general job cancellation
// scheme
async fn make_format_callback(
    doc_id: DocumentId,
    doc_version: i32,
    view_id: ViewId,
    format: impl Future<Output = Result<Transaction, FormatterError>> + Send + 'static,
    write: Option<(Option<PathBuf>, bool)>,
) -> anyhow::Result<job::Callback> {
    let format = format.await;

    let call: job::Callback = Callback::Editor(Box::new(move |editor| {
        if !editor.documents.contains_key(&doc_id) || !editor.tree.contains(view_id) {
            return;
        }

        let scrolloff = editor.config().scrolloff;
        let doc = doc_mut!(editor, &doc_id);
        let view = view_mut!(editor, view_id);

        if let Ok(format) = format {
            if doc.version() == doc_version {
                doc.apply(&format, view.id);
                doc.append_changes_to_history(view);
                doc.detect_indent_and_line_ending();
                view.ensure_cursor_in_view(doc, scrolloff);
            } else {
                log::info!("discarded formatting changes because the document changed");
            }
        }

        if let Some((path, force)) = write {
            let id = doc.id();
            if let Err(err) = editor.save(id, path, force) {
                editor.set_error(format!("Error saving: {}", err));
            }
        }
    }));

    Ok(call)
}

#[derive(PartialEq, Eq)]
pub enum Open {
    Below,
    Above,
}

fn open(cx: &mut Context, open: Open) {
    let count = cx.count();
    enter_insert_mode(cx);
    let (view, doc) = current!(cx.editor);

    let text = doc.text().slice(..);
    let contents = doc.text();
    let selection = doc.selection(view.id);

    let mut ranges = SmallVec::with_capacity(selection.len());
    let mut offs = 0;

    let mut transaction = Transaction::change_by_selection(contents, selection, |range| {
        let cursor_line = text.char_to_line(match open {
            Open::Below => graphemes::prev_grapheme_boundary(text, range.to()),
            Open::Above => range.from(),
        });
        let new_line = match open {
            // adjust position to the end of the line (next line - 1)
            Open::Below => cursor_line + 1,
            // adjust position to the end of the previous line (current line - 1)
            Open::Above => cursor_line,
        };

        // Index to insert newlines after, as well as the char width
        // to use to compensate for those inserted newlines.
        let (line_end_index, line_end_offset_width) = if new_line == 0 {
            (0, 0)
        } else {
            (
                line_end_char_index(&doc.text().slice(..), new_line.saturating_sub(1)),
                doc.line_ending.len_chars(),
            )
        };

        let indent = indent::indent_for_newline(
            doc.language_config(),
            doc.syntax(),
            &doc.indent_style,
            doc.tab_width(),
            text,
            new_line.saturating_sub(1),
            line_end_index,
            cursor_line,
        );
        let indent_len = indent.len();
        let mut text = String::with_capacity(1 + indent_len);
        text.push_str(doc.line_ending.as_str());
        text.push_str(&indent);
        let text = text.repeat(count);

        // calculate new selection ranges
        let pos = offs + line_end_index + line_end_offset_width;
        for i in 0..count {
            // pos                    -> beginning of reference line,
            // + (i * (1+indent_len)) -> beginning of i'th line from pos
            // + indent_len ->        -> indent for i'th line
            ranges.push(Range::point(pos + (i * (1 + indent_len)) + indent_len));
        }

        offs += text.chars().count();

        (line_end_index, line_end_index, Some(text.into()))
    });

    transaction = transaction.with_selection(Selection::new(ranges, selection.primary_index()));

    doc.apply(&transaction, view.id);
}

// o inserts a new line after each line with a selection
fn open_below(cx: &mut Context) {
    open(cx, Open::Below)
}

// O inserts a new line before each line with a selection
fn open_above(cx: &mut Context) {
    open(cx, Open::Above)
}

fn normal_mode(cx: &mut Context) {
    cx.editor.enter_normal_mode();
}

// Store a jump on the jumplist.
fn push_jump(view: &mut View, doc: &Document) {
    let jump = (doc.id(), doc.selection(view.id).clone());
    view.jumps.push(jump);
}

fn goto_line(cx: &mut Context) {
    goto_line_impl(cx.editor, cx.count)
}

fn goto_line_impl(editor: &mut Editor, count: Option<NonZeroUsize>) {
    if let Some(count) = count {
        let (view, doc) = current!(editor);
        let text = doc.text().slice(..);
        let max_line = if text.line(text.len_lines() - 1).len_chars() == 0 {
            // If the last line is blank, don't jump to it.
            text.len_lines().saturating_sub(2)
        } else {
            text.len_lines() - 1
        };
        let line_idx = std::cmp::min(count.get() - 1, max_line);
        let pos = text.line_to_char(line_idx);
        let selection = doc
            .selection(view.id)
            .clone()
            .transform(|range| range.put_cursor(text, pos, editor.mode == Mode::Select));

        push_jump(view, doc);
        doc.set_selection(view.id, selection);
    }
}

fn goto_last_line(cx: &mut Context) {
    let (view, doc) = current!(cx.editor);
    let text = doc.text().slice(..);
    let line_idx = if text.line(text.len_lines() - 1).len_chars() == 0 {
        // If the last line is blank, don't jump to it.
        text.len_lines().saturating_sub(2)
    } else {
        text.len_lines() - 1
    };
    let pos = text.line_to_char(line_idx);
    let selection = doc
        .selection(view.id)
        .clone()
        .transform(|range| range.put_cursor(text, pos, cx.editor.mode == Mode::Select));

    push_jump(view, doc);
    doc.set_selection(view.id, selection);
}

fn goto_last_accessed_file(cx: &mut Context) {
    let view = view_mut!(cx.editor);
    if let Some(alt) = view.docs_access_history.pop() {
        cx.editor.switch(alt, Action::Replace);
    } else {
        cx.editor.set_error("no last accessed buffer")
    }
}

fn goto_last_modification(cx: &mut Context) {
    let (view, doc) = current!(cx.editor);
    let pos = doc.history.get_mut().last_edit_pos();
    let text = doc.text().slice(..);
    if let Some(pos) = pos {
        let selection = doc
            .selection(view.id)
            .clone()
            .transform(|range| range.put_cursor(text, pos, cx.editor.mode == Mode::Select));
        doc.set_selection(view.id, selection);
    }
}

fn goto_last_modified_file(cx: &mut Context) {
    let view = view!(cx.editor);
    let alternate_file = view
        .last_modified_docs
        .into_iter()
        .flatten()
        .find(|&id| id != view.doc);
    if let Some(alt) = alternate_file {
        cx.editor.switch(alt, Action::Replace);
    } else {
        cx.editor.set_error("no last modified buffer")
    }
}

fn select_mode(cx: &mut Context) {
    let (view, doc) = current!(cx.editor);
    let text = doc.text().slice(..);

    // Make sure end-of-document selections are also 1-width.
    // (With the exception of being in an empty document, of course.)
    let selection = doc.selection(view.id).clone().transform(|range| {
        if range.is_empty() && range.head == text.len_chars() {
            Range::new(
                graphemes::prev_grapheme_boundary(text, range.anchor),
                range.head,
            )
        } else {
            range
        }
    });
    doc.set_selection(view.id, selection);

    cx.editor.mode = Mode::Select;
}

fn exit_select_mode(cx: &mut Context) {
    if cx.editor.mode == Mode::Select {
        cx.editor.mode = Mode::Normal;
    }
}

fn goto_first_diag(cx: &mut Context) {
    let (view, doc) = current!(cx.editor);
    let selection = match doc.diagnostics().first() {
        Some(diag) => Selection::single(diag.range.start, diag.range.end),
        None => return,
    };
    doc.set_selection(view.id, selection);
    align_view(doc, view, Align::Center);
}

fn goto_last_diag(cx: &mut Context) {
    let (view, doc) = current!(cx.editor);
    let selection = match doc.diagnostics().last() {
        Some(diag) => Selection::single(diag.range.start, diag.range.end),
        None => return,
    };
    doc.set_selection(view.id, selection);
    align_view(doc, view, Align::Center);
}

fn goto_next_diag(cx: &mut Context) {
    let (view, doc) = current!(cx.editor);

    let cursor_pos = doc
        .selection(view.id)
        .primary()
        .cursor(doc.text().slice(..));

    let diag = doc
        .diagnostics()
        .iter()
        .find(|diag| diag.range.start > cursor_pos)
        .or_else(|| doc.diagnostics().first());

    let selection = match diag {
        Some(diag) => Selection::single(diag.range.start, diag.range.end),
        None => return,
    };
    doc.set_selection(view.id, selection);
    align_view(doc, view, Align::Center);
}

fn goto_prev_diag(cx: &mut Context) {
    let (view, doc) = current!(cx.editor);

    let cursor_pos = doc
        .selection(view.id)
        .primary()
        .cursor(doc.text().slice(..));

    let diag = doc
        .diagnostics()
        .iter()
        .rev()
        .find(|diag| diag.range.start < cursor_pos)
        .or_else(|| doc.diagnostics().last());

    let selection = match diag {
        // NOTE: the selection is reversed because we're jumping to the
        // previous diagnostic.
        Some(diag) => Selection::single(diag.range.end, diag.range.start),
        None => return,
    };
    doc.set_selection(view.id, selection);
    align_view(doc, view, Align::Center);
}

fn goto_first_change(cx: &mut Context) {
    goto_first_change_impl(cx, false);
}

fn goto_last_change(cx: &mut Context) {
    goto_first_change_impl(cx, true);
}

fn goto_first_change_impl(cx: &mut Context, reverse: bool) {
    let editor = &mut cx.editor;
    let (view, doc) = current!(editor);
    if let Some(handle) = doc.diff_handle() {
        let hunk = {
            let hunks = handle.hunks();
            let idx = if reverse {
                hunks.len().saturating_sub(1)
            } else {
                0
            };
            hunks.nth_hunk(idx)
        };
        if hunk != Hunk::NONE {
            let range = hunk_range(hunk, doc.text().slice(..));
            doc.set_selection(view.id, Selection::single(range.anchor, range.head));
        }
    }
}

fn goto_next_change(cx: &mut Context) {
    goto_next_change_impl(cx, Direction::Forward)
}

fn goto_prev_change(cx: &mut Context) {
    goto_next_change_impl(cx, Direction::Backward)
}

fn goto_next_change_impl(cx: &mut Context, direction: Direction) {
    let count = cx.count() as u32 - 1;
    let motion = move |editor: &mut Editor| {
        let (view, doc) = current!(editor);
        let doc_text = doc.text().slice(..);
        let diff_handle = if let Some(diff_handle) = doc.diff_handle() {
            diff_handle
        } else {
            editor.set_status("Diff is not available in current buffer");
            return;
        };

        let selection = doc.selection(view.id).clone().transform(|range| {
            let cursor_line = range.cursor_line(doc_text) as u32;

            let hunks = diff_handle.hunks();
            let hunk_idx = match direction {
                Direction::Forward => hunks
                    .next_hunk(cursor_line)
                    .map(|idx| (idx + count).min(hunks.len() - 1)),
                Direction::Backward => hunks
                    .prev_hunk(cursor_line)
                    .map(|idx| idx.saturating_sub(count)),
            };
            // TODO refactor with let..else once MSRV reaches 1.65
            let hunk_idx = if let Some(hunk_idx) = hunk_idx {
                hunk_idx
            } else {
                return range;
            };
            let hunk = hunks.nth_hunk(hunk_idx);
            let new_range = hunk_range(hunk, doc_text);
            if editor.mode == Mode::Select {
                let head = if new_range.head < range.anchor {
                    new_range.anchor
                } else {
                    new_range.head
                };

                Range::new(range.anchor, head)
            } else {
                new_range.with_direction(direction)
            }
        });

        doc.set_selection(view.id, selection)
    };
    motion(cx.editor);
    cx.editor.last_motion = Some(Motion(Box::new(motion)));
}

/// Returns the [Range] for a [Hunk] in the given text.
/// Additions and modifications cover the added and modified ranges.
/// Deletions are represented as the point at the start of the deletion hunk.
fn hunk_range(hunk: Hunk, text: RopeSlice) -> Range {
    let anchor = text.line_to_char(hunk.after.start as usize);
    let head = if hunk.after.is_empty() {
        anchor + 1
    } else {
        text.line_to_char(hunk.after.end as usize)
    };

    Range::new(anchor, head)
}

pub mod insert {
    use super::*;
    pub type Hook = fn(&Rope, &Selection, char) -> Option<Transaction>;
    pub type PostHook = fn(&mut Context, char);

    /// Exclude the cursor in range.
    fn exclude_cursor(text: RopeSlice, range: Range, cursor: Range) -> Range {
        if range.to() == cursor.to() && text.len_chars() != cursor.to() {
            Range::new(
                range.from(),
                graphemes::prev_grapheme_boundary(text, cursor.to()),
            )
        } else {
            range
        }
    }

    // It trigger completion when idle timer reaches deadline
    // Only trigger completion if the word under cursor is longer than n characters
    pub fn idle_completion(cx: &mut Context) {
        let config = cx.editor.config();
        let (view, doc) = current!(cx.editor);
        let text = doc.text().slice(..);
        let cursor = doc.selection(view.id).primary().cursor(text);

        use helix_core::chars::char_is_word;
        let mut iter = text.chars_at(cursor);
        iter.reverse();
        for _ in 0..config.completion_trigger_len {
            match iter.next() {
                Some(c) if char_is_word(c) => {}
                _ => return,
            }
        }
        super::completion(cx);
    }

    fn language_server_completion(cx: &mut Context, ch: char) {
        let config = cx.editor.config();
        if !config.auto_completion {
            return;
        }

        use helix_lsp::lsp;
        // if ch matches completion char, trigger completion
        let doc = doc_mut!(cx.editor);
        let language_server = match doc.language_server() {
            Some(language_server) => language_server,
            None => return,
        };

        let capabilities = language_server.capabilities();

        if let Some(lsp::CompletionOptions {
            trigger_characters: Some(triggers),
            ..
        }) = &capabilities.completion_provider
        {
            // TODO: what if trigger is multiple chars long
            if triggers.iter().any(|trigger| trigger.contains(ch)) {
                cx.editor.clear_idle_timer();
                super::completion(cx);
            }
        }
    }

    fn signature_help(cx: &mut Context, ch: char) {
        use helix_lsp::lsp;
        // if ch matches signature_help char, trigger
        let doc = doc_mut!(cx.editor);
        // The language_server!() macro is not used here since it will
        // print an "LSP not active for current buffer" message on
        // every keypress.
        let language_server = match doc.language_server() {
            Some(language_server) => language_server,
            None => return,
        };

        let capabilities = language_server.capabilities();

        if let lsp::ServerCapabilities {
            signature_help_provider:
                Some(lsp::SignatureHelpOptions {
                    trigger_characters: Some(triggers),
                    // TODO: retrigger_characters
                    ..
                }),
            ..
        } = capabilities
        {
            // TODO: what if trigger is multiple chars long
            let is_trigger = triggers.iter().any(|trigger| trigger.contains(ch));
            // lsp doesn't tell us when to close the signature help, so we request
            // the help information again after common close triggers which should
            // return None, which in turn closes the popup.
            let close_triggers = &[')', ';', '.'];

            if is_trigger || close_triggers.contains(&ch) {
                super::signature_help_impl(cx, SignatureHelpInvoked::Automatic);
            }
        }
    }

    // The default insert hook: simply insert the character
    #[allow(clippy::unnecessary_wraps)] // need to use Option<> because of the Hook signature
    fn insert(doc: &Rope, selection: &Selection, ch: char) -> Option<Transaction> {
        let cursors = selection.clone().cursors(doc.slice(..));
        let mut t = Tendril::new();
        t.push(ch);
        let transaction = Transaction::insert(doc, &cursors, t);
        Some(transaction)
    }

    use helix_core::auto_pairs;

    pub fn insert_char(cx: &mut Context, c: char) {
        let (view, doc) = current_ref!(cx.editor);
        let text = doc.text();
        let selection = doc.selection(view.id);
        let auto_pairs = doc.auto_pairs(cx.editor);

        let transaction = auto_pairs
            .as_ref()
            .and_then(|ap| auto_pairs::hook(text, selection, c, ap))
            .or_else(|| insert(text, selection, c));

        let (view, doc) = current!(cx.editor);
        if let Some(t) = transaction {
            doc.apply(&t, view.id);
        }

        // TODO: need a post insert hook too for certain triggers (autocomplete, signature help, etc)
        // this could also generically look at Transaction, but it's a bit annoying to look at
        // Operation instead of Change.
        for hook in &[language_server_completion, signature_help] {
            hook(cx, c);
        }
    }

    pub fn insert_tab(cx: &mut Context) {
        let (view, doc) = current!(cx.editor);
        // TODO: round out to nearest indentation level (for example a line with 3 spaces should
        // indent by one to reach 4 spaces).

        let indent = Tendril::from(doc.indent_style.as_str());
        let transaction = Transaction::insert(
            doc.text(),
            &doc.selection(view.id).clone().cursors(doc.text().slice(..)),
            indent,
        );
        doc.apply(&transaction, view.id);
    }

    pub fn insert_newline(cx: &mut Context) {
        let (view, doc) = current_ref!(cx.editor);
        let text = doc.text().slice(..);

        let contents = doc.text();
        let selection = doc.selection(view.id).clone();
        let mut ranges = SmallVec::with_capacity(selection.len());

        // TODO: this is annoying, but we need to do it to properly calculate pos after edits
        let mut global_offs = 0;

        let mut transaction = Transaction::change_by_selection(contents, &selection, |range| {
            let pos = range.cursor(text);

            let prev = if pos == 0 {
                ' '
            } else {
                contents.char(pos - 1)
            };
            let curr = contents.get_char(pos).unwrap_or(' ');

            let current_line = text.char_to_line(pos);
            let line_is_only_whitespace = text
                .line(current_line)
                .chars()
                .all(|char| char.is_ascii_whitespace());

            let mut new_text = String::new();

            // If the current line is all whitespace, insert a line ending at the beginning of
            // the current line. This makes the current line empty and the new line contain the
            // indentation of the old line.
            let (from, to, local_offs) = if line_is_only_whitespace {
                let line_start = text.line_to_char(current_line);
                new_text.push_str(doc.line_ending.as_str());

                (line_start, line_start, new_text.chars().count())
            } else {
                let indent = indent::indent_for_newline(
                    doc.language_config(),
                    doc.syntax(),
                    &doc.indent_style,
                    doc.tab_width(),
                    text,
                    current_line,
                    pos,
                    current_line,
                );

                // If we are between pairs (such as brackets), we want to
                // insert an additional line which is indented one level
                // more and place the cursor there
                let on_auto_pair = doc
                    .auto_pairs(cx.editor)
                    .and_then(|pairs| pairs.get(prev))
                    .map_or(false, |pair| pair.open == prev && pair.close == curr);

                let local_offs = if on_auto_pair {
                    let inner_indent = indent.clone() + doc.indent_style.as_str();
                    new_text.reserve_exact(2 + indent.len() + inner_indent.len());
                    new_text.push_str(doc.line_ending.as_str());
                    new_text.push_str(&inner_indent);
                    let local_offs = new_text.chars().count();
                    new_text.push_str(doc.line_ending.as_str());
                    new_text.push_str(&indent);
                    local_offs
                } else {
                    new_text.reserve_exact(1 + indent.len());
                    new_text.push_str(doc.line_ending.as_str());
                    new_text.push_str(&indent);
                    new_text.chars().count()
                };

                (pos, pos, local_offs)
            };

            let new_range = if doc.restore_cursor {
                // when appending, extend the range by local_offs
                Range::new(
                    range.anchor + global_offs,
                    range.head + local_offs + global_offs,
                )
            } else {
                // when inserting, slide the range by local_offs
                Range::new(
                    range.anchor + local_offs + global_offs,
                    range.head + local_offs + global_offs,
                )
            };

            // TODO: range replace or extend
            // range.replace(|range| range.is_empty(), head); -> fn extend if cond true, new head pos
            // can be used with cx.mode to do replace or extend on most changes
            ranges.push(new_range);
            global_offs += new_text.chars().count();

            (from, to, Some(new_text.into()))
        });

        transaction = transaction.with_selection(Selection::new(ranges, selection.primary_index()));

        let (view, doc) = current!(cx.editor);
        doc.apply(&transaction, view.id);
    }

    pub fn delete_char_backward(cx: &mut Context) {
        let count = cx.count();
        let (view, doc) = current_ref!(cx.editor);
        let text = doc.text().slice(..);
        let indent_unit = doc.indent_style.as_str();
        let tab_size = doc.tab_width();
        let auto_pairs = doc.auto_pairs(cx.editor);

        let transaction =
            Transaction::change_by_selection(doc.text(), doc.selection(view.id), |range| {
                let pos = range.cursor(text);
                if pos == 0 {
                    return (pos, pos, None);
                }
                let line_start_pos = text.line_to_char(range.cursor_line(text));
                // consider to delete by indent level if all characters before `pos` are indent units.
                let fragment = Cow::from(text.slice(line_start_pos..pos));
                if !fragment.is_empty() && fragment.chars().all(|ch| ch == ' ' || ch == '\t') {
                    if text.get_char(pos.saturating_sub(1)) == Some('\t') {
                        // fast path, delete one char
                        (
                            graphemes::nth_prev_grapheme_boundary(text, pos, 1),
                            pos,
                            None,
                        )
                    } else {
                        let unit_len = indent_unit.chars().count();
                        // NOTE: indent_unit always contains 'only spaces' or 'only tab' according to `IndentStyle` definition.
                        let unit_size = if indent_unit.starts_with('\t') {
                            tab_size * unit_len
                        } else {
                            unit_len
                        };
                        let width: usize = fragment
                            .chars()
                            .map(|ch| {
                                if ch == '\t' {
                                    tab_size
                                } else {
                                    // it can be none if it still meet control characters other than '\t'
                                    // here just set the width to 1 (or some value better?).
                                    ch.width().unwrap_or(1)
                                }
                            })
                            .sum();
                        let mut drop = width % unit_size; // round down to nearest unit
                        if drop == 0 {
                            drop = unit_size
                        }; // if it's already at a unit, consume a whole unit
                        let mut chars = fragment.chars().rev();
                        let mut start = pos;
                        for _ in 0..drop {
                            // delete up to `drop` spaces
                            match chars.next() {
                                Some(' ') => start -= 1,
                                _ => break,
                            }
                        }
                        (start, pos, None) // delete!
                    }
                } else {
                    match (
                        text.get_char(pos.saturating_sub(1)),
                        text.get_char(pos),
                        auto_pairs,
                    ) {
                        (Some(_x), Some(_y), Some(ap))
                            if range.is_single_grapheme(text)
                                && ap.get(_x).is_some()
                                && ap.get(_x).unwrap().open == _x
                                && ap.get(_x).unwrap().close == _y =>
                        // delete both autopaired characters
                        {
                            (
                                graphemes::nth_prev_grapheme_boundary(text, pos, count),
                                graphemes::nth_next_grapheme_boundary(text, pos, count),
                                None,
                            )
                        }
                        _ =>
                        // delete 1 char
                        {
                            (
                                graphemes::nth_prev_grapheme_boundary(text, pos, count),
                                pos,
                                None,
                            )
                        }
                    }
                }
            });
        let (view, doc) = current!(cx.editor);
        doc.apply(&transaction, view.id);

        lsp::signature_help_impl(cx, SignatureHelpInvoked::Automatic);
    }

    pub fn delete_char_forward(cx: &mut Context) {
        let count = cx.count();
        let (view, doc) = current!(cx.editor);
        let text = doc.text().slice(..);
        let transaction =
            Transaction::change_by_selection(doc.text(), doc.selection(view.id), |range| {
                let pos = range.cursor(text);
                (
                    pos,
                    graphemes::nth_next_grapheme_boundary(text, pos, count),
                    None,
                )
            });
        doc.apply(&transaction, view.id);

        lsp::signature_help_impl(cx, SignatureHelpInvoked::Automatic);
    }

    pub fn delete_word_backward(cx: &mut Context) {
        let count = cx.count();
        let (view, doc) = current!(cx.editor);
        let text = doc.text().slice(..);

        let selection = doc.selection(view.id).clone().transform(|range| {
            let anchor = movement::move_prev_word_start(text, range, count).from();
            let next = Range::new(anchor, range.cursor(text));
            exclude_cursor(text, next, range)
        });
        delete_selection_insert_mode(doc, view, &selection);

        lsp::signature_help_impl(cx, SignatureHelpInvoked::Automatic);
    }

    pub fn delete_word_forward(cx: &mut Context) {
        let count = cx.count();
        let (view, doc) = current!(cx.editor);
        let text = doc.text().slice(..);

        let selection = doc.selection(view.id).clone().transform(|range| {
            let head = movement::move_next_word_end(text, range, count).to();
            Range::new(range.cursor(text), head)
        });

        delete_selection_insert_mode(doc, view, &selection);

        lsp::signature_help_impl(cx, SignatureHelpInvoked::Automatic);
    }
}

// Undo / Redo

fn undo(cx: &mut Context) {
    let count = cx.count();
    let (view, doc) = current!(cx.editor);
    for _ in 0..count {
        if !doc.undo(view) {
            cx.editor.set_status("Already at oldest change");
            break;
        }
    }
}

fn redo(cx: &mut Context) {
    let count = cx.count();
    let (view, doc) = current!(cx.editor);
    for _ in 0..count {
        if !doc.redo(view) {
            cx.editor.set_status("Already at newest change");
            break;
        }
    }
}

fn earlier(cx: &mut Context) {
    let count = cx.count();
    let (view, doc) = current!(cx.editor);
    for _ in 0..count {
        // rather than doing in batch we do this so get error halfway
        if !doc.earlier(view, UndoKind::Steps(1)) {
            cx.editor.set_status("Already at oldest change");
            break;
        }
    }
}

fn later(cx: &mut Context) {
    let count = cx.count();
    let (view, doc) = current!(cx.editor);
    for _ in 0..count {
        // rather than doing in batch we do this so get error halfway
        if !doc.later(view, UndoKind::Steps(1)) {
            cx.editor.set_status("Already at newest change");
            break;
        }
    }
}

fn commit_undo_checkpoint(cx: &mut Context) {
    let (view, doc) = current!(cx.editor);
    doc.append_changes_to_history(view);
}

// Yank / Paste

fn yank(cx: &mut Context) {
    let (view, doc) = current!(cx.editor);
    let text = doc.text().slice(..);

    let values: Vec<String> = doc
        .selection(view.id)
        .fragments(text)
        .map(Cow::into_owned)
        .collect();

    let msg = format!(
        "yanked {} selection(s) to register {}",
        values.len(),
        cx.register.unwrap_or('"')
    );

    cx.editor
        .registers
        .write(cx.register.unwrap_or('"'), values);

    cx.editor.set_status(msg);
    exit_select_mode(cx);
}

fn yank_joined_to_clipboard_impl(
    editor: &mut Editor,
    separator: &str,
    clipboard_type: ClipboardType,
) -> anyhow::Result<()> {
    let (view, doc) = current!(editor);
    let text = doc.text().slice(..);

    let values: Vec<String> = doc
        .selection(view.id)
        .fragments(text)
        .map(Cow::into_owned)
        .collect();

    let clipboard_text = match clipboard_type {
        ClipboardType::Clipboard => "system clipboard",
        ClipboardType::Selection => "primary clipboard",
    };

    let msg = format!(
        "joined and yanked {} selection(s) to {}",
        values.len(),
        clipboard_text,
    );

    let joined = values.join(separator);

    editor
        .clipboard_provider
        .set_contents(joined, clipboard_type)
        .context("Couldn't set system clipboard content")?;

    editor.set_status(msg);

    Ok(())
}

fn yank_joined_to_clipboard(cx: &mut Context) {
    let line_ending = doc!(cx.editor).line_ending;
    let _ =
        yank_joined_to_clipboard_impl(cx.editor, line_ending.as_str(), ClipboardType::Clipboard);
    exit_select_mode(cx);
}

fn yank_main_selection_to_clipboard_impl(
    editor: &mut Editor,
    clipboard_type: ClipboardType,
) -> anyhow::Result<()> {
    let (view, doc) = current!(editor);
    let text = doc.text().slice(..);

    let message_text = match clipboard_type {
        ClipboardType::Clipboard => "yanked main selection to system clipboard",
        ClipboardType::Selection => "yanked main selection to primary clipboard",
    };

    let value = doc.selection(view.id).primary().fragment(text);

    if let Err(e) = editor
        .clipboard_provider
        .set_contents(value.into_owned(), clipboard_type)
    {
        bail!("Couldn't set system clipboard content: {}", e);
    }

    editor.set_status(message_text);
    Ok(())
}

fn yank_main_selection_to_clipboard(cx: &mut Context) {
    let _ = yank_main_selection_to_clipboard_impl(cx.editor, ClipboardType::Clipboard);
}

fn yank_joined_to_primary_clipboard(cx: &mut Context) {
    let line_ending = doc!(cx.editor).line_ending;
    let _ =
        yank_joined_to_clipboard_impl(cx.editor, line_ending.as_str(), ClipboardType::Selection);
}

fn yank_main_selection_to_primary_clipboard(cx: &mut Context) {
    let _ = yank_main_selection_to_clipboard_impl(cx.editor, ClipboardType::Selection);
    exit_select_mode(cx);
}

#[derive(Copy, Clone)]
enum Paste {
    Before,
    After,
    Cursor,
}

fn paste_impl(
    values: &[String],
    doc: &mut Document,
    view: &mut View,
    action: Paste,
    count: usize,
    mode: Mode,
) {
    if values.is_empty() {
        return;
    }

    let repeat = std::iter::repeat(
        // `values` is asserted to have at least one entry above.
        values
            .last()
            .map(|value| Tendril::from(value.repeat(count)))
            .unwrap(),
    );

    // if any of values ends with a line ending, it's linewise paste
    let linewise = values
        .iter()
        .any(|value| get_line_ending_of_str(value).is_some());

    // Only compiled once.
    static REGEX: Lazy<Regex> = Lazy::new(|| Regex::new(r"\r\n|\r|\n").unwrap());
    let mut values = values
        .iter()
        .map(|value| REGEX.replace_all(value, doc.line_ending.as_str()))
        .map(|value| Tendril::from(value.as_ref().repeat(count)))
        .chain(repeat);

    let text = doc.text();
    let selection = doc.selection(view.id);

    let mut offset = 0;
    let mut ranges = SmallVec::with_capacity(selection.len());

    let mut transaction = Transaction::change_by_selection(text, selection, |range| {
        let pos = match (action, linewise) {
            // paste linewise before
            (Paste::Before, true) => text.line_to_char(text.char_to_line(range.from())),
            // paste linewise after
            (Paste::After, true) => {
                let line = range.line_range(text.slice(..)).1;
                text.line_to_char((line + 1).min(text.len_lines()))
            }
            // paste insert
            (Paste::Before, false) => range.from(),
            // paste append
            (Paste::After, false) => range.to(),
            // paste at cursor
            (Paste::Cursor, _) => range.cursor(text.slice(..)),
        };

        let value = values.next();

        let value_len = value
            .as_ref()
            .map(|content| content.chars().count())
            .unwrap_or_default();
        let anchor = offset + pos;

        let new_range = Range::new(anchor, anchor + value_len).with_direction(range.direction());
        ranges.push(new_range);
        offset += value_len;

        (pos, pos, value)
    });

    if mode == Mode::Normal {
        transaction = transaction.with_selection(Selection::new(ranges, selection.primary_index()));
    }

    doc.apply(&transaction, view.id);
    doc.append_changes_to_history(view);
}

pub(crate) fn paste_bracketed_value(cx: &mut Context, contents: String) {
    let count = cx.count();
    let paste = match cx.editor.mode {
        Mode::Insert | Mode::Select => Paste::Cursor,
        Mode::Normal => Paste::Before,
    };
    let (view, doc) = current!(cx.editor);
    paste_impl(&[contents], doc, view, paste, count, cx.editor.mode);
}

fn paste_clipboard_impl(
    editor: &mut Editor,
    action: Paste,
    clipboard_type: ClipboardType,
    count: usize,
) -> anyhow::Result<()> {
    let (view, doc) = current!(editor);
    match editor.clipboard_provider.get_contents(clipboard_type) {
        Ok(contents) => {
            paste_impl(&[contents], doc, view, action, count, editor.mode);
            Ok(())
        }
        Err(e) => Err(e.context("Couldn't get system clipboard contents")),
    }
}

fn paste_clipboard_after(cx: &mut Context) {
    let _ = paste_clipboard_impl(
        cx.editor,
        Paste::After,
        ClipboardType::Clipboard,
        cx.count(),
    );
}

fn paste_clipboard_before(cx: &mut Context) {
    let _ = paste_clipboard_impl(
        cx.editor,
        Paste::Before,
        ClipboardType::Clipboard,
        cx.count(),
    );
}

fn paste_primary_clipboard_after(cx: &mut Context) {
    let _ = paste_clipboard_impl(
        cx.editor,
        Paste::After,
        ClipboardType::Selection,
        cx.count(),
    );
}

fn paste_primary_clipboard_before(cx: &mut Context) {
    let _ = paste_clipboard_impl(
        cx.editor,
        Paste::Before,
        ClipboardType::Selection,
        cx.count(),
    );
}

fn replace_with_yanked(cx: &mut Context) {
    let count = cx.count();
    let reg_name = cx.register.unwrap_or('"');
    let (view, doc) = current!(cx.editor);
    let registers = &mut cx.editor.registers;

    if let Some(values) = registers.read(reg_name) {
        if !values.is_empty() {
            let repeat = std::iter::repeat(
                values
                    .last()
                    .map(|value| Tendril::from(&value.repeat(count)))
                    .unwrap(),
            );
            let mut values = values
                .iter()
                .map(|value| Tendril::from(&value.repeat(count)))
                .chain(repeat);
            let selection = doc.selection(view.id);
            let transaction = Transaction::change_by_selection(doc.text(), selection, |range| {
                if !range.is_empty() {
                    (range.from(), range.to(), Some(values.next().unwrap()))
                } else {
                    (range.from(), range.to(), None)
                }
            });

            doc.apply(&transaction, view.id);
            exit_select_mode(cx);
        }
    }
}

fn replace_selections_with_clipboard_impl(
    cx: &mut Context,
    clipboard_type: ClipboardType,
) -> anyhow::Result<()> {
    let count = cx.count();
    let (view, doc) = current!(cx.editor);

    match cx.editor.clipboard_provider.get_contents(clipboard_type) {
        Ok(contents) => {
            let selection = doc.selection(view.id);
            let transaction = Transaction::change_by_selection(doc.text(), selection, |range| {
                (
                    range.from(),
                    range.to(),
                    Some(contents.repeat(count).as_str().into()),
                )
            });

            doc.apply(&transaction, view.id);
            doc.append_changes_to_history(view);
        }
        Err(e) => return Err(e.context("Couldn't get system clipboard contents")),
    }

    exit_select_mode(cx);
    Ok(())
}

fn replace_selections_with_clipboard(cx: &mut Context) {
    let _ = replace_selections_with_clipboard_impl(cx, ClipboardType::Clipboard);
}

fn replace_selections_with_primary_clipboard(cx: &mut Context) {
    let _ = replace_selections_with_clipboard_impl(cx, ClipboardType::Selection);
}

fn paste(cx: &mut Context, pos: Paste) {
    let count = cx.count();
    let reg_name = cx.register.unwrap_or('"');
    let (view, doc) = current!(cx.editor);
    let registers = &mut cx.editor.registers;

    if let Some(values) = registers.read(reg_name) {
        paste_impl(values, doc, view, pos, count, cx.editor.mode);
    }
}

fn paste_after(cx: &mut Context) {
    paste(cx, Paste::After)
}

fn paste_before(cx: &mut Context) {
    paste(cx, Paste::Before)
}

fn get_lines(doc: &Document, view_id: ViewId) -> Vec<usize> {
    let mut lines = Vec::new();

    // Get all line numbers
    for range in doc.selection(view_id) {
        let (start, end) = range.line_range(doc.text().slice(..));

        for line in start..=end {
            lines.push(line)
        }
    }
    lines.sort_unstable(); // sorting by usize so _unstable is preferred
    lines.dedup();
    lines
}

fn indent(cx: &mut Context) {
    let count = cx.count();
    let (view, doc) = current!(cx.editor);
    let lines = get_lines(doc, view.id);

    // Indent by one level
    let indent = Tendril::from(doc.indent_style.as_str().repeat(count));

    let transaction = Transaction::change(
        doc.text(),
        lines.into_iter().filter_map(|line| {
            let is_blank = doc.text().line(line).chunks().all(|s| s.trim().is_empty());
            if is_blank {
                return None;
            }
            let pos = doc.text().line_to_char(line);
            Some((pos, pos, Some(indent.clone())))
        }),
    );
    doc.apply(&transaction, view.id);
}

fn unindent(cx: &mut Context) {
    let count = cx.count();
    let (view, doc) = current!(cx.editor);
    let lines = get_lines(doc, view.id);
    let mut changes = Vec::with_capacity(lines.len());
    let tab_width = doc.tab_width();
    let indent_width = count * tab_width;

    for line_idx in lines {
        let line = doc.text().line(line_idx);
        let mut width = 0;
        let mut pos = 0;

        for ch in line.chars() {
            match ch {
                ' ' => width += 1,
                '\t' => width = (width / tab_width + 1) * tab_width,
                _ => break,
            }

            pos += 1;

            if width >= indent_width {
                break;
            }
        }

        // now delete from start to first non-blank
        if pos > 0 {
            let start = doc.text().line_to_char(line_idx);
            changes.push((start, start + pos, None))
        }
    }

    let transaction = Transaction::change(doc.text(), changes.into_iter());

    doc.apply(&transaction, view.id);
}

fn format_selections(cx: &mut Context) {
    use helix_lsp::{lsp, util::range_to_lsp_range};

    let (view, doc) = current!(cx.editor);

    // via lsp if available
    // TODO: else via tree-sitter indentation calculations

    let language_server = match doc.language_server() {
        Some(language_server) => language_server,
        None => return,
    };

    let ranges: Vec<lsp::Range> = doc
        .selection(view.id)
        .iter()
        .map(|range| range_to_lsp_range(doc.text(), *range, language_server.offset_encoding()))
        .collect();

    if ranges.len() != 1 {
        cx.editor
            .set_error("format_selections only supports a single selection for now");
        return;
    }

    // TODO: handle fails
    // TODO: concurrent map over all ranges

    let range = ranges[0];

    let request = match language_server.text_document_range_formatting(
        doc.identifier(),
        range,
        lsp::FormattingOptions::default(),
        None,
    ) {
        Some(future) => future,
        None => {
            cx.editor
                .set_error("Language server does not support range formatting");
            return;
        }
    };

    let edits = tokio::task::block_in_place(|| helix_lsp::block_on(request)).unwrap_or_default();

    let transaction = helix_lsp::util::generate_transaction_from_edits(
        doc.text(),
        edits,
        language_server.offset_encoding(),
    );

    doc.apply(&transaction, view.id);
}

fn join_selections_impl(cx: &mut Context, select_space: bool) {
    use movement::skip_while;
    let (view, doc) = current!(cx.editor);
    let text = doc.text();
    let slice = doc.text().slice(..);

    let mut changes = Vec::new();
    let fragment = Tendril::from(" ");

    for selection in doc.selection(view.id) {
        let (start, mut end) = selection.line_range(slice);
        if start == end {
            end = (end + 1).min(text.len_lines() - 1);
        }
        let lines = start..end;

        changes.reserve(lines.len());

        for line in lines {
            let start = line_end_char_index(&slice, line);
            let mut end = text.line_to_char(line + 1);
            end = skip_while(slice, end, |ch| matches!(ch, ' ' | '\t')).unwrap_or(end);

            // need to skip from start, not end
            let change = (start, end, Some(fragment.clone()));
            changes.push(change);
        }
    }

    // nothing to do, bail out early to avoid crashes later
    if changes.is_empty() {
        return;
    }

    changes.sort_unstable_by_key(|(from, _to, _text)| *from);
    changes.dedup();

    // TODO: joining multiple empty lines should be replaced by a single space.
    // need to merge change ranges that touch

    // select inserted spaces
    let transaction = if select_space {
        let ranges: SmallVec<_> = changes
            .iter()
            .scan(0, |offset, change| {
                let range = Range::point(change.0 - *offset);
                *offset += change.1 - change.0 - 1; // -1 because cursor is 0-sized
                Some(range)
            })
            .collect();
        let selection = Selection::new(ranges, 0);
        Transaction::change(doc.text(), changes.into_iter()).with_selection(selection)
    } else {
        Transaction::change(doc.text(), changes.into_iter())
    };

    doc.apply(&transaction, view.id);
}

fn keep_or_remove_selections_impl(cx: &mut Context, remove: bool) {
    // keep or remove selections matching regex
    let reg = cx.register.unwrap_or('/');
    ui::regex_prompt(
        cx,
        if remove { "remove:" } else { "keep:" }.into(),
        Some(reg),
        ui::completers::none,
        move |editor, regex, event| {
            let (view, doc) = current!(editor);
            if !matches!(event, PromptEvent::Update | PromptEvent::Validate) {
                return;
            }
            let text = doc.text().slice(..);

            if let Some(selection) =
                selection::keep_or_remove_matches(text, doc.selection(view.id), &regex, remove)
            {
                doc.set_selection(view.id, selection);
            }
        },
    )
}

fn join_selections(cx: &mut Context) {
    join_selections_impl(cx, false)
}

fn join_selections_space(cx: &mut Context) {
    join_selections_impl(cx, true)
}

fn keep_selections(cx: &mut Context) {
    keep_or_remove_selections_impl(cx, false)
}

fn remove_selections(cx: &mut Context) {
    keep_or_remove_selections_impl(cx, true)
}

fn keep_primary_selection(cx: &mut Context) {
    let (view, doc) = current!(cx.editor);
    // TODO: handle count

    let range = doc.selection(view.id).primary();
    doc.set_selection(view.id, Selection::single(range.anchor, range.head));
}

fn remove_primary_selection(cx: &mut Context) {
    let (view, doc) = current!(cx.editor);
    // TODO: handle count

    let selection = doc.selection(view.id);
    if selection.len() == 1 {
        cx.editor.set_error("no selections remaining");
        return;
    }
    let index = selection.primary_index();
    let selection = selection.clone().remove(index);

    doc.set_selection(view.id, selection);
}

pub fn completion(cx: &mut Context) {
    use helix_lsp::{lsp, util::pos_to_lsp_pos};

    let (view, doc) = current!(cx.editor);

    let language_server = match doc.language_server() {
        Some(language_server) => language_server,
        None => return,
    };

    let offset_encoding = language_server.offset_encoding();
    let text = doc.text().slice(..);
    let cursor = doc.selection(view.id).primary().cursor(text);

    let pos = pos_to_lsp_pos(doc.text(), cursor, offset_encoding);

    let future = match language_server.completion(doc.identifier(), pos, None) {
        Some(future) => future,
        None => return,
    };

    let trigger_offset = cursor;

    // TODO: trigger_offset should be the cursor offset but we also need a starting offset from where we want to apply
    // completion filtering. For example logger.te| should filter the initial suggestion list with "te".

    use helix_core::chars;
    let mut iter = text.chars_at(cursor);
    iter.reverse();
    let offset = iter.take_while(|ch| chars::char_is_word(*ch)).count();
    let start_offset = cursor.saturating_sub(offset);

    cx.callback(
        future,
        move |editor, compositor, response: Option<lsp::CompletionResponse>| {
            if editor.mode != Mode::Insert {
                // we're not in insert mode anymore
                return;
            }

            let items = match response {
                Some(lsp::CompletionResponse::Array(items)) => items,
                // TODO: do something with is_incomplete
                Some(lsp::CompletionResponse::List(lsp::CompletionList {
                    is_incomplete: _is_incomplete,
                    items,
                })) => items,
                None => Vec::new(),
            };

            if items.is_empty() {
                // editor.set_error("No completion available");
                return;
            }
            let size = compositor.size();
            let ui = compositor.find::<ui::EditorView>().unwrap();
            ui.set_completion(
                editor,
                items,
                offset_encoding,
                start_offset,
                trigger_offset,
                size,
            );
        },
    );
}

// comments
fn toggle_comments(cx: &mut Context) {
    let (view, doc) = current!(cx.editor);
    let token = doc
        .language_config()
        .and_then(|lc| lc.comment_token.as_ref())
        .map(|tc| tc.as_ref());
    let transaction = comment::toggle_line_comments(doc.text(), doc.selection(view.id), token);

    doc.apply(&transaction, view.id);
    exit_select_mode(cx);
}

fn rotate_selections(cx: &mut Context, direction: Direction) {
    let count = cx.count();
    let (view, doc) = current!(cx.editor);
    let mut selection = doc.selection(view.id).clone();
    let index = selection.primary_index();
    let len = selection.len();
    selection.set_primary_index(match direction {
        Direction::Forward => (index + count) % len,
        Direction::Backward => (index + (len.saturating_sub(count) % len)) % len,
    });
    doc.set_selection(view.id, selection);
}
fn rotate_selections_forward(cx: &mut Context) {
    rotate_selections(cx, Direction::Forward)
}
fn rotate_selections_backward(cx: &mut Context) {
    rotate_selections(cx, Direction::Backward)
}

fn rotate_selection_contents(cx: &mut Context, direction: Direction) {
    let count = cx.count;
    let (view, doc) = current!(cx.editor);
    let text = doc.text().slice(..);

    let selection = doc.selection(view.id);
    let mut fragments: Vec<_> = selection
        .slices(text)
        .map(|fragment| fragment.chunks().collect())
        .collect();

    let group = count
        .map(|count| count.get())
        .unwrap_or(fragments.len()) // default to rotating everything as one group
        .min(fragments.len());

    for chunk in fragments.chunks_mut(group) {
        // TODO: also modify main index
        match direction {
            Direction::Forward => chunk.rotate_right(1),
            Direction::Backward => chunk.rotate_left(1),
        };
    }

    let transaction = Transaction::change(
        doc.text(),
        selection
            .ranges()
            .iter()
            .zip(fragments)
            .map(|(range, fragment)| (range.from(), range.to(), Some(fragment))),
    );

    doc.apply(&transaction, view.id);
}

fn rotate_selection_contents_forward(cx: &mut Context) {
    rotate_selection_contents(cx, Direction::Forward)
}
fn rotate_selection_contents_backward(cx: &mut Context) {
    rotate_selection_contents(cx, Direction::Backward)
}

// tree sitter node selection

fn expand_selection(cx: &mut Context) {
    let motion = |editor: &mut Editor| {
        let (view, doc) = current!(editor);

        if let Some(syntax) = doc.syntax() {
            let text = doc.text().slice(..);

            let current_selection = doc.selection(view.id);
            let selection = object::expand_selection(syntax, text, current_selection.clone());

            // check if selection is different from the last one
            if *current_selection != selection {
                // save current selection so it can be restored using shrink_selection
                view.object_selections.push(current_selection.clone());

                doc.set_selection(view.id, selection);
            }
        }
    };
    motion(cx.editor);
    cx.editor.last_motion = Some(Motion(Box::new(motion)));
}

fn shrink_selection(cx: &mut Context) {
    let motion = |editor: &mut Editor| {
        let (view, doc) = current!(editor);
        let current_selection = doc.selection(view.id);
        // try to restore previous selection
        if let Some(prev_selection) = view.object_selections.pop() {
            if current_selection.contains(&prev_selection) {
                // allow shrinking the selection only if current selection contains the previous object selection
                doc.set_selection(view.id, prev_selection);
                return;
            } else {
                // clear existing selection as they can't be shrunk to anyway
                view.object_selections.clear();
            }
        }
        // if not previous selection, shrink to first child
        if let Some(syntax) = doc.syntax() {
            let text = doc.text().slice(..);
            let selection = object::shrink_selection(syntax, text, current_selection.clone());
            doc.set_selection(view.id, selection);
        }
    };
    motion(cx.editor);
    cx.editor.last_motion = Some(Motion(Box::new(motion)));
}

fn select_sibling_impl<F>(cx: &mut Context, sibling_fn: &'static F)
where
    F: Fn(Node) -> Option<Node>,
{
    let motion = |editor: &mut Editor| {
        let (view, doc) = current!(editor);

        if let Some(syntax) = doc.syntax() {
            let text = doc.text().slice(..);
            let current_selection = doc.selection(view.id);
            let selection =
                object::select_sibling(syntax, text, current_selection.clone(), sibling_fn);
            doc.set_selection(view.id, selection);
        }
    };
    motion(cx.editor);
    cx.editor.last_motion = Some(Motion(Box::new(motion)));
}

fn select_next_sibling(cx: &mut Context) {
    select_sibling_impl(cx, &|node| Node::next_sibling(&node))
}

fn select_prev_sibling(cx: &mut Context) {
    select_sibling_impl(cx, &|node| Node::prev_sibling(&node))
}

fn match_brackets(cx: &mut Context) {
    let (view, doc) = current!(cx.editor);

    if let Some(syntax) = doc.syntax() {
        let text = doc.text().slice(..);
        let selection = doc.selection(view.id).clone().transform(|range| {
            if let Some(pos) =
                match_brackets::find_matching_bracket_fuzzy(syntax, doc.text(), range.cursor(text))
            {
                range.put_cursor(text, pos, cx.editor.mode == Mode::Select)
            } else {
                range
            }
        });
        doc.set_selection(view.id, selection);
    }
}

//

fn jump_forward(cx: &mut Context) {
    let count = cx.count();
    let config = cx.editor.config();
    let view = view_mut!(cx.editor);
    let doc_id = view.doc;

    if let Some((id, selection)) = view.jumps.forward(count) {
        view.doc = *id;
        let selection = selection.clone();
        let (view, doc) = current!(cx.editor); // refetch doc

        if doc.id() != doc_id {
            view.add_to_history(doc_id);
        }

        doc.set_selection(view.id, selection);
        view.ensure_cursor_in_view_center(doc, config.scrolloff);
    };
}

fn jump_backward(cx: &mut Context) {
    let count = cx.count();
    let config = cx.editor.config();
    let (view, doc) = current!(cx.editor);
    let doc_id = doc.id();

    if let Some((id, selection)) = view.jumps.backward(view.id, doc, count) {
        view.doc = *id;
        let selection = selection.clone();
        let (view, doc) = current!(cx.editor); // refetch doc

        if doc.id() != doc_id {
            view.add_to_history(doc_id);
        }

        doc.set_selection(view.id, selection);
        view.ensure_cursor_in_view_center(doc, config.scrolloff);
    };
}

fn save_selection(cx: &mut Context) {
    let (view, doc) = current!(cx.editor);
    push_jump(view, doc);
    cx.editor.set_status("Selection saved to jumplist");
}

fn rotate_view(cx: &mut Context) {
    cx.editor.focus_next()
}

fn rotate_view_reverse(cx: &mut Context) {
    cx.editor.focus_prev()
}

fn jump_view_right(cx: &mut Context) {
    cx.editor.focus_direction(tree::Direction::Right)
}

fn jump_view_left(cx: &mut Context) {
    cx.editor.focus_direction(tree::Direction::Left)
}

fn jump_view_up(cx: &mut Context) {
    cx.editor.focus_direction(tree::Direction::Up)
}

fn jump_view_down(cx: &mut Context) {
    cx.editor.focus_direction(tree::Direction::Down)
}

fn swap_view_right(cx: &mut Context) {
    cx.editor.swap_split_in_direction(tree::Direction::Right)
}

fn swap_view_left(cx: &mut Context) {
    cx.editor.swap_split_in_direction(tree::Direction::Left)
}

fn swap_view_up(cx: &mut Context) {
    cx.editor.swap_split_in_direction(tree::Direction::Up)
}

fn swap_view_down(cx: &mut Context) {
    cx.editor.swap_split_in_direction(tree::Direction::Down)
}

fn transpose_view(cx: &mut Context) {
    cx.editor.transpose_view()
}

// split helper, clear it later
fn split(cx: &mut Context, action: Action) {
    let (view, doc) = current!(cx.editor);
    let id = doc.id();
    let selection = doc.selection(view.id).clone();
    let offset = view.offset;

    cx.editor.switch(id, action);

    // match the selection in the previous view
    let (view, doc) = current!(cx.editor);
    doc.set_selection(view.id, selection);
    // match the view scroll offset (switch doesn't handle this fully
    // since the selection is only matched after the split)
    view.offset = offset;
}

fn hsplit(cx: &mut Context) {
    split(cx, Action::HorizontalSplit);
}

fn hsplit_new(cx: &mut Context) {
    cx.editor.new_file(Action::HorizontalSplit);
}

fn vsplit(cx: &mut Context) {
    split(cx, Action::VerticalSplit);
}

fn vsplit_new(cx: &mut Context) {
    cx.editor.new_file(Action::VerticalSplit);
}

fn wclose(cx: &mut Context) {
    if cx.editor.tree.views().count() == 1 {
        if let Err(err) = typed::buffers_remaining_impl(cx.editor) {
            cx.editor.set_error(err.to_string());
            return;
        }
    }
    let view_id = view!(cx.editor).id;
    // close current split
    cx.editor.close(view_id);
}

fn wonly(cx: &mut Context) {
    let views = cx
        .editor
        .tree
        .views()
        .map(|(v, focus)| (v.id, focus))
        .collect::<Vec<_>>();
    for (view_id, focus) in views {
        if !focus {
            cx.editor.close(view_id);
        }
    }
}

fn select_register(cx: &mut Context) {
    cx.editor.autoinfo = Some(Info::from_registers(&cx.editor.registers));
    cx.on_next_key(move |cx, event| {
        if let Some(ch) = event.char() {
            cx.editor.autoinfo = None;
            cx.editor.selected_register = Some(ch);
        }
    })
}

fn insert_register(cx: &mut Context) {
    cx.editor.autoinfo = Some(Info::from_registers(&cx.editor.registers));
    cx.on_next_key(move |cx, event| {
        if let Some(ch) = event.char() {
            cx.editor.autoinfo = None;
            cx.register = Some(ch);
            paste(cx, Paste::Cursor);
        }
    })
}

fn align_view_top(cx: &mut Context) {
    let (view, doc) = current!(cx.editor);
    align_view(doc, view, Align::Top);
}

fn align_view_center(cx: &mut Context) {
    let (view, doc) = current!(cx.editor);
    align_view(doc, view, Align::Center);
}

fn align_view_bottom(cx: &mut Context) {
    let (view, doc) = current!(cx.editor);
    align_view(doc, view, Align::Bottom);
}

fn align_view_middle(cx: &mut Context) {
    let (view, doc) = current!(cx.editor);
    let inner_width = view.inner_width(doc);
    let text_fmt = doc.text_format(inner_width, None);
    // there is no horizontal position when softwrap is enabled
    if text_fmt.soft_wrap {
        return;
    }
    let doc_text = doc.text().slice(..);
    let annotations = view.text_annotations(doc, None);
    let pos = doc.selection(view.id).primary().cursor(doc_text);
    let pos =
        visual_offset_from_block(doc_text, view.offset.anchor, pos, &text_fmt, &annotations).0;

    view.offset.horizontal_offset = pos
        .col
        .saturating_sub((view.inner_area(doc).width as usize) / 2);
}

fn scroll_up(cx: &mut Context) {
    scroll(cx, cx.count(), Direction::Backward);
}

fn scroll_down(cx: &mut Context) {
    scroll(cx, cx.count(), Direction::Forward);
}

fn goto_ts_object_impl(cx: &mut Context, object: &'static str, direction: Direction) {
    let count = cx.count();
    let motion = move |editor: &mut Editor| {
        let (view, doc) = current!(editor);
        if let Some((lang_config, syntax)) = doc.language_config().zip(doc.syntax()) {
            let text = doc.text().slice(..);
            let root = syntax.tree().root_node();

            let selection = doc.selection(view.id).clone().transform(|range| {
                let new_range = movement::goto_treesitter_object(
                    text,
                    range,
                    object,
                    direction,
                    root,
                    lang_config,
                    count,
                );

                if editor.mode == Mode::Select {
                    let head = if new_range.head < range.anchor {
                        new_range.anchor
                    } else {
                        new_range.head
                    };

                    Range::new(range.anchor, head)
                } else {
                    new_range.with_direction(direction)
                }
            });

            doc.set_selection(view.id, selection);
        } else {
            editor.set_status("Syntax-tree is not available in current buffer");
        }
    };
    motion(cx.editor);
    cx.editor.last_motion = Some(Motion(Box::new(motion)));
}

fn goto_next_function(cx: &mut Context) {
    goto_ts_object_impl(cx, "function", Direction::Forward)
}

fn goto_prev_function(cx: &mut Context) {
    goto_ts_object_impl(cx, "function", Direction::Backward)
}

fn goto_next_class(cx: &mut Context) {
    goto_ts_object_impl(cx, "class", Direction::Forward)
}

fn goto_prev_class(cx: &mut Context) {
    goto_ts_object_impl(cx, "class", Direction::Backward)
}

fn goto_next_parameter(cx: &mut Context) {
    goto_ts_object_impl(cx, "parameter", Direction::Forward)
}

fn goto_prev_parameter(cx: &mut Context) {
    goto_ts_object_impl(cx, "parameter", Direction::Backward)
}

fn goto_next_comment(cx: &mut Context) {
    goto_ts_object_impl(cx, "comment", Direction::Forward)
}

fn goto_prev_comment(cx: &mut Context) {
    goto_ts_object_impl(cx, "comment", Direction::Backward)
}

fn goto_next_test(cx: &mut Context) {
    goto_ts_object_impl(cx, "test", Direction::Forward)
}

fn goto_prev_test(cx: &mut Context) {
    goto_ts_object_impl(cx, "test", Direction::Backward)
}

fn select_textobject_around(cx: &mut Context) {
    select_textobject(cx, textobject::TextObject::Around);
}

fn select_textobject_inner(cx: &mut Context) {
    select_textobject(cx, textobject::TextObject::Inside);
}

fn select_textobject(cx: &mut Context, objtype: textobject::TextObject) {
    let count = cx.count();

    cx.on_next_key(move |cx, event| {
        cx.editor.autoinfo = None;
        if let Some(ch) = event.char() {
            let textobject = move |editor: &mut Editor| {
                let (view, doc) = current!(editor);
                let text = doc.text().slice(..);

                let textobject_treesitter = |obj_name: &str, range: Range| -> Range {
                    let (lang_config, syntax) = match doc.language_config().zip(doc.syntax()) {
                        Some(t) => t,
                        None => return range,
                    };
                    textobject::textobject_treesitter(
                        text,
                        range,
                        objtype,
                        obj_name,
                        syntax.tree().root_node(),
                        lang_config,
                        count,
                    )
                };

                if ch == 'g' && doc.diff_handle().is_none() {
                    editor.set_status("Diff is not available in current buffer");
                    return;
                }

                let textobject_change = |range: Range| -> Range {
                    let diff_handle = doc.diff_handle().unwrap();
                    let hunks = diff_handle.hunks();
                    let line = range.cursor_line(text);
                    let hunk_idx = if let Some(hunk_idx) = hunks.hunk_at(line as u32, false) {
                        hunk_idx
                    } else {
                        return range;
                    };
                    let hunk = hunks.nth_hunk(hunk_idx).after;

                    let start = text.line_to_char(hunk.start as usize);
                    let end = text.line_to_char(hunk.end as usize);
                    Range::new(start, end).with_direction(range.direction())
                };

                let selection = doc.selection(view.id).clone().transform(|range| {
                    match ch {
                        'w' => textobject::textobject_word(text, range, objtype, count, false),
                        'W' => textobject::textobject_word(text, range, objtype, count, true),
                        't' => textobject_treesitter("class", range),
                        'f' => textobject_treesitter("function", range),
                        'a' => textobject_treesitter("parameter", range),
                        'c' => textobject_treesitter("comment", range),
                        'T' => textobject_treesitter("test", range),
                        'p' => textobject::textobject_paragraph(text, range, objtype, count),
                        'm' => textobject::textobject_pair_surround_closest(
                            text, range, objtype, count,
                        ),
                        'g' => textobject_change(range),
                        // TODO: cancel new ranges if inconsistent surround matches across lines
                        ch if !ch.is_ascii_alphanumeric() => {
                            textobject::textobject_pair_surround(text, range, objtype, ch, count)
                        }
                        _ => range,
                    }
                });
                doc.set_selection(view.id, selection);
            };
            textobject(cx.editor);
            cx.editor.last_motion = Some(Motion(Box::new(textobject)));
        }
    });

    let title = match objtype {
        textobject::TextObject::Inside => "Match inside",
        textobject::TextObject::Around => "Match around",
        _ => return,
    };
    let help_text = [
        ("w", "Word"),
        ("W", "WORD"),
        ("p", "Paragraph"),
        ("t", "Type definition (tree-sitter)"),
        ("f", "Function (tree-sitter)"),
        ("a", "Argument/parameter (tree-sitter)"),
        ("c", "Comment (tree-sitter)"),
        ("T", "Test (tree-sitter)"),
        ("m", "Closest surrounding pair"),
        (" ", "... or any character acting as a pair"),
    ];

    cx.editor.autoinfo = Some(Info::new(title, &help_text));
}

fn surround_add(cx: &mut Context) {
    cx.on_next_key(move |cx, event| {
        let (view, doc) = current!(cx.editor);
        // surround_len is the number of new characters being added.
        let (open, close, surround_len) = match event.char() {
            Some(ch) => {
                let (o, c) = surround::get_pair(ch);
                let mut open = Tendril::new();
                open.push(o);
                let mut close = Tendril::new();
                close.push(c);
                (open, close, 2)
            }
            None if event.code == KeyCode::Enter => (
                doc.line_ending.as_str().into(),
                doc.line_ending.as_str().into(),
                2 * doc.line_ending.len_chars(),
            ),
            None => return,
        };

        let selection = doc.selection(view.id);
        let mut changes = Vec::with_capacity(selection.len() * 2);
        let mut ranges = SmallVec::with_capacity(selection.len());
        let mut offs = 0;

        for range in selection.iter() {
            changes.push((range.from(), range.from(), Some(open.clone())));
            changes.push((range.to(), range.to(), Some(close.clone())));

            ranges.push(
                Range::new(offs + range.from(), offs + range.to() + surround_len)
                    .with_direction(range.direction()),
            );

            offs += surround_len;
        }

        let transaction = Transaction::change(doc.text(), changes.into_iter())
            .with_selection(Selection::new(ranges, selection.primary_index()));
        doc.apply(&transaction, view.id);
        exit_select_mode(cx);
    })
}

fn surround_replace(cx: &mut Context) {
    let count = cx.count();
    cx.on_next_key(move |cx, event| {
        let surround_ch = match event.char() {
            Some('m') => None, // m selects the closest surround pair
            Some(ch) => Some(ch),
            None => return,
        };
        let (view, doc) = current!(cx.editor);
        let text = doc.text().slice(..);
        let selection = doc.selection(view.id);

        let change_pos = match surround::get_surround_pos(text, selection, surround_ch, count) {
            Ok(c) => c,
            Err(err) => {
                cx.editor.set_error(err.to_string());
                return;
            }
        };

        cx.on_next_key(move |cx, event| {
            let (view, doc) = current!(cx.editor);
            let to = match event.char() {
                Some(to) => to,
                None => return,
            };
            let (open, close) = surround::get_pair(to);
            let transaction = Transaction::change(
                doc.text(),
                change_pos.iter().enumerate().map(|(i, &pos)| {
                    let mut t = Tendril::new();
                    t.push(if i % 2 == 0 { open } else { close });
                    (pos, pos + 1, Some(t))
                }),
            );
            doc.apply(&transaction, view.id);
            exit_select_mode(cx);
        });
    })
}

fn surround_delete(cx: &mut Context) {
    let count = cx.count();
    cx.on_next_key(move |cx, event| {
        let surround_ch = match event.char() {
            Some('m') => None, // m selects the closest surround pair
            Some(ch) => Some(ch),
            None => return,
        };
        let (view, doc) = current!(cx.editor);
        let text = doc.text().slice(..);
        let selection = doc.selection(view.id);

        let change_pos = match surround::get_surround_pos(text, selection, surround_ch, count) {
            Ok(c) => c,
            Err(err) => {
                cx.editor.set_error(err.to_string());
                return;
            }
        };

        let transaction =
            Transaction::change(doc.text(), change_pos.into_iter().map(|p| (p, p + 1, None)));
        doc.apply(&transaction, view.id);
        exit_select_mode(cx);
    })
}

#[derive(Eq, PartialEq)]
enum ShellBehavior {
    Replace,
    Ignore,
    Insert,
    Append,
}

fn shell_pipe(cx: &mut Context) {
    shell_prompt(cx, "pipe:".into(), ShellBehavior::Replace);
}

fn shell_pipe_to(cx: &mut Context) {
    shell_prompt(cx, "pipe-to:".into(), ShellBehavior::Ignore);
}

fn shell_insert_output(cx: &mut Context) {
    shell_prompt(cx, "insert-output:".into(), ShellBehavior::Insert);
}

fn shell_append_output(cx: &mut Context) {
    shell_prompt(cx, "append-output:".into(), ShellBehavior::Append);
}

fn shell_keep_pipe(cx: &mut Context) {
    ui::prompt(
        cx,
        "keep-pipe:".into(),
        Some('|'),
        ui::completers::none,
        move |cx, input: &str, event: PromptEvent| {
            let shell = &cx.editor.config().shell;
            if event != PromptEvent::Validate {
                return;
            }
            if input.is_empty() {
                return;
            }
            let (view, doc) = current!(cx.editor);
            let selection = doc.selection(view.id);

            let mut ranges = SmallVec::with_capacity(selection.len());
            let old_index = selection.primary_index();
            let mut index: Option<usize> = None;
            let text = doc.text().slice(..);

            for (i, range) in selection.ranges().iter().enumerate() {
                let fragment = range.slice(text);
                let (_output, success) = match shell_impl(shell, input, Some(fragment.into())) {
                    Ok(result) => result,
                    Err(err) => {
                        cx.editor.set_error(err.to_string());
                        return;
                    }
                };

                // if the process exits successfully, keep the selection
                if success {
                    ranges.push(*range);
                    if i >= old_index && index.is_none() {
                        index = Some(ranges.len() - 1);
                    }
                }
            }

            if ranges.is_empty() {
                cx.editor.set_error("No selections remaining");
                return;
            }

            let index = index.unwrap_or_else(|| ranges.len() - 1);
            doc.set_selection(view.id, Selection::new(ranges, index));
        },
    );
}

fn shell_impl(shell: &[String], cmd: &str, input: Option<Rope>) -> anyhow::Result<(Tendril, bool)> {
    tokio::task::block_in_place(|| helix_lsp::block_on(shell_impl_async(shell, cmd, input)))
}

async fn shell_impl_async(
    shell: &[String],
    cmd: &str,
    input: Option<Rope>,
) -> anyhow::Result<(Tendril, bool)> {
    use std::process::Stdio;
    use tokio::process::Command;
    ensure!(!shell.is_empty(), "No shell set");

    let mut process = Command::new(&shell[0]);
    process
        .args(&shell[1..])
        .arg(cmd)
        .stdout(Stdio::piped())
        .stderr(Stdio::piped());

    if input.is_some() || cfg!(windows) {
        process.stdin(Stdio::piped());
    } else {
        process.stdin(Stdio::null());
    }

    let mut process = match process.spawn() {
        Ok(process) => process,
        Err(e) => {
            log::error!("Failed to start shell: {}", e);
            return Err(e.into());
        }
    };
    let output = if let Some(mut stdin) = process.stdin.take() {
        let input_task = tokio::spawn(async move {
            if let Some(input) = input {
                helix_view::document::to_writer(&mut stdin, encoding::UTF_8, &input).await?;
            }
            Ok::<_, anyhow::Error>(())
        });
        let (output, _) = tokio::join! {
            process.wait_with_output(),
            input_task,
        };
        output?
    } else {
        // Process has no stdin, so we just take the output
        process.wait_with_output().await?
    };

    if !output.status.success() {
        if !output.stderr.is_empty() {
            let err = String::from_utf8_lossy(&output.stderr).to_string();
            log::error!("Shell error: {}", err);
            bail!("Shell error: {}", err);
        }
        match output.status.code() {
            Some(exit_code) => bail!("Shell command failed: status {}", exit_code),
            None => bail!("Shell command failed"),
        }
    } else if !output.stderr.is_empty() {
        log::debug!(
            "Command printed to stderr: {}",
            String::from_utf8_lossy(&output.stderr).to_string()
        );
    }

    let str = std::str::from_utf8(&output.stdout)
        .map_err(|_| anyhow!("Process did not output valid UTF-8"))?;
    let tendril = Tendril::from(str);
    Ok((tendril, output.status.success()))
}

fn shell(cx: &mut compositor::Context, cmd: &str, behavior: &ShellBehavior) {
    let pipe = match behavior {
        ShellBehavior::Replace | ShellBehavior::Ignore => true,
        ShellBehavior::Insert | ShellBehavior::Append => false,
    };

    let config = cx.editor.config();
    let shell = &config.shell;
    let (view, doc) = current!(cx.editor);
    let selection = doc.selection(view.id);

    let mut changes = Vec::with_capacity(selection.len());
    let mut ranges = SmallVec::with_capacity(selection.len());
    let text = doc.text().slice(..);

    let mut shell_output: Option<Tendril> = None;
    let mut offset = 0isize;
    for range in selection.ranges() {
        let (output, success) = if let Some(output) = shell_output.as_ref() {
            (output.clone(), true)
        } else {
            let fragment = range.slice(text);
            match shell_impl(shell, cmd, pipe.then(|| fragment.into())) {
                Ok(result) => {
                    if !pipe {
                        shell_output = Some(result.0.clone());
                    }
                    result
                }
                Err(err) => {
                    cx.editor.set_error(err.to_string());
                    return;
                }
            }
        };

        if !success {
            cx.editor.set_error("Command failed");
            return;
        }

        let output_len = output.chars().count();

        let (from, to, deleted_len) = match behavior {
            ShellBehavior::Replace => (range.from(), range.to(), range.len()),
            ShellBehavior::Insert => (range.from(), range.from(), 0),
            ShellBehavior::Append => (range.to(), range.to(), 0),
            _ => (range.from(), range.from(), 0),
        };

        // These `usize`s cannot underflow because selection ranges cannot overlap.
        // Once the MSRV is 1.66.0 (mixed_integer_ops is stabilized), we can use checked
        // arithmetic to assert this.
        let anchor = (to as isize + offset - deleted_len as isize) as usize;
        let new_range = Range::new(anchor, anchor + output_len).with_direction(range.direction());
        ranges.push(new_range);
        offset = offset + output_len as isize - deleted_len as isize;

        changes.push((from, to, Some(output)));
    }

    if behavior != &ShellBehavior::Ignore {
        let transaction = Transaction::change(doc.text(), changes.into_iter())
            .with_selection(Selection::new(ranges, selection.primary_index()));
        doc.apply(&transaction, view.id);
        doc.append_changes_to_history(view);
    }

    // after replace cursor may be out of bounds, do this to
    // make sure cursor is in view and update scroll as well
    view.ensure_cursor_in_view(doc, config.scrolloff);
}

fn shell_prompt(cx: &mut Context, prompt: Cow<'static, str>, behavior: ShellBehavior) {
    ui::prompt(
        cx,
        prompt,
        Some('|'),
        ui::completers::none,
        move |cx, input: &str, event: PromptEvent| {
            if event != PromptEvent::Validate {
                return;
            }
            if input.is_empty() {
                return;
            }

            shell(cx, input, &behavior);
        },
    );
}

fn suspend(_cx: &mut Context) {
    #[cfg(not(windows))]
    signal_hook::low_level::raise(signal_hook::consts::signal::SIGTSTP).unwrap();
}

fn add_newline_above(cx: &mut Context) {
    add_newline_impl(cx, Open::Above);
}

fn add_newline_below(cx: &mut Context) {
    add_newline_impl(cx, Open::Below)
}

fn add_newline_impl(cx: &mut Context, open: Open) {
    let count = cx.count();
    let (view, doc) = current!(cx.editor);
    let selection = doc.selection(view.id);
    let text = doc.text();
    let slice = text.slice(..);

    let changes = selection.into_iter().map(|range| {
        let (start, end) = range.line_range(slice);
        let line = match open {
            Open::Above => start,
            Open::Below => end + 1,
        };
        let pos = text.line_to_char(line);
        (
            pos,
            pos,
            Some(doc.line_ending.as_str().repeat(count).into()),
        )
    });

    let transaction = Transaction::change(text, changes);
    doc.apply(&transaction, view.id);
}

enum IncrementDirection {
    Increase,
    Decrease,
}

/// Increment objects within selections by count.
fn increment(cx: &mut Context) {
    increment_impl(cx, IncrementDirection::Increase);
}

/// Decrement objects within selections by count.
fn decrement(cx: &mut Context) {
    increment_impl(cx, IncrementDirection::Decrease);
}

/// Increment objects within selections by `amount`.
/// A negative `amount` will decrement objects within selections.
fn increment_impl(cx: &mut Context, increment_direction: IncrementDirection) {
    let sign = match increment_direction {
        IncrementDirection::Increase => 1,
        IncrementDirection::Decrease => -1,
    };
    let mut amount = sign * cx.count() as i64;
    // If the register is `#` then increase or decrease the `amount` by 1 per element
    let increase_by = if cx.register == Some('#') { sign } else { 0 };

    let (view, doc) = current!(cx.editor);
    let selection = doc.selection(view.id);
    let text = doc.text().slice(..);

    let mut new_selection_ranges = SmallVec::new();
    let mut cumulative_length_diff: i128 = 0;
    let mut changes = vec![];

    for range in selection {
        let selected_text: Cow<str> = range.fragment(text);
        let new_from = ((range.from() as i128) + cumulative_length_diff) as usize;
        let incremented = [increment::integer, increment::date_time]
            .iter()
            .find_map(|incrementor| incrementor(selected_text.as_ref(), amount));

        amount += increase_by;

        match incremented {
            None => {
                let new_range = Range::new(
                    new_from,
                    (range.to() as i128 + cumulative_length_diff) as usize,
                );
                new_selection_ranges.push(new_range);
            }
            Some(new_text) => {
                let new_range = Range::new(new_from, new_from + new_text.len());
                cumulative_length_diff += new_text.len() as i128 - selected_text.len() as i128;
                new_selection_ranges.push(new_range);
                changes.push((range.from(), range.to(), Some(new_text.into())));
            }
        }
    }

    if !changes.is_empty() {
        let new_selection = Selection::new(new_selection_ranges, selection.primary_index());
        let transaction = Transaction::change(doc.text(), changes.into_iter());
        let transaction = transaction.with_selection(new_selection);
        doc.apply(&transaction, view.id);
    }
}

fn record_macro(cx: &mut Context) {
    if let Some((reg, mut keys)) = cx.editor.macro_recording.take() {
        // Remove the keypress which ends the recording
        keys.pop();
        let s = keys
            .into_iter()
            .map(|key| {
                let s = key.to_string();
                if s.chars().count() == 1 {
                    s
                } else {
                    format!("<{}>", s)
                }
            })
            .collect::<String>();
        cx.editor.registers.write(reg, vec![s]);
        cx.editor
            .set_status(format!("Recorded to register [{}]", reg));
    } else {
        let reg = cx.register.take().unwrap_or('@');
        cx.editor.macro_recording = Some((reg, Vec::new()));
        cx.editor
            .set_status(format!("Recording to register [{}]", reg));
    }
}

fn replay_macro(cx: &mut Context) {
    let reg = cx.register.unwrap_or('@');

    if cx.editor.macro_replaying.contains(&reg) {
        cx.editor.set_error(format!(
            "Cannot replay from register [{}] because already replaying from same register",
            reg
        ));
        return;
    }

    let keys: Vec<KeyEvent> = if let Some([keys_str]) = cx.editor.registers.read(reg) {
        match helix_view::input::parse_macro(keys_str) {
            Ok(keys) => keys,
            Err(err) => {
                cx.editor.set_error(format!("Invalid macro: {}", err));
                return;
            }
        }
    } else {
        cx.editor.set_error(format!("Register [{}] empty", reg));
        return;
    };

    // Once the macro has been fully validated, it's marked as being under replay
    // to ensure we don't fall into infinite recursion.
    cx.editor.macro_replaying.push(reg);

    let count = cx.count();
    cx.callback = Some(Box::new(move |compositor, cx| {
        for _ in 0..count {
            for &key in keys.iter() {
                compositor.handle_event(&compositor::Event::Key(key), cx);
            }
        }
        // The macro under replay is cleared at the end of the callback, not in the
        // macro replay context, or it will not correctly protect the user from
        // replaying recursively.
        cx.editor.macro_replaying.pop();
    }));
}<|MERGE_RESOLUTION|>--- conflicted
+++ resolved
@@ -35,13 +35,8 @@
     indent::IndentStyle,
     line_ending::{get_line_ending_of_str, line_end_char_index, str_is_line_ending},
     match_brackets,
-<<<<<<< HEAD
     movement::{self, move_vertically_visual, Direction, Movement},
-    object, pos_at_coords,
-=======
-    movement::{self, move_vertically_visual, Direction},
     object,
->>>>>>> e480a16a
     regex::{self, Regex, RegexBuilder},
     search::{self, CharMatcher},
     selection, shellwords, surround,
