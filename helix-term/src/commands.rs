--- conflicted
+++ resolved
@@ -2454,23 +2454,7 @@
 impl ui::menu::Item for MappableCommand {
     type Data = CommandList;
 
-<<<<<<< HEAD
-    fn label(&self, keymap: &Self::Data) -> Spans {
-=======
     fn format(&self, keymap: &Self::Data) -> Row {
-        let fmt_binding = |bindings: &Vec<Vec<KeyEvent>>| -> String {
-            bindings.iter().fold(String::new(), |mut acc, bind| {
-                if !acc.is_empty() {
-                    acc.push(' ');
-                }
-                for key in bind {
-                    acc.push_str(&key.key_sequence_format());
-                }
-                acc
-            })
-        };
-
->>>>>>> b97eb497
         match self {
             MappableCommand::Typable { description: doc, name, .. } => match keymap.get(name as &String) {
                 Some(key_events) => format!("{} {:?} ':{}'", doc, key_events, name).into(),
